--- conflicted
+++ resolved
@@ -21,10 +21,6 @@
 //===--------------------------------------------------------------------===//
 
 class ValueFactory {
-<<<<<<< HEAD
- public:
-  static inline Value GetInvalidValue() { return Value::GetInvalidValue(); }
-=======
 public:
 
   static inline Value Clone(const Value& src, Pool* dataPool = nullptr) {
@@ -38,7 +34,6 @@
 	static inline Value GetTinyIntValue(int8_t value) {
 		return Value::GetTinyIntValue(value);
 	}
->>>>>>> 9d38520f
 
   static inline Value GetTinyIntValue(int8_t value) {
     return Value::GetTinyIntValue(value);
