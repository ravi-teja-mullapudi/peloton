--- conflicted
+++ resolved
@@ -146,18 +146,12 @@
    public:
     // Elastic container to allow for separation of consolidation, splitting
     // and merging
-<<<<<<< HEAD
+    BwInnerNode(PID _next)
+      : BwNode(PageType::inner),
+        next(_next) { next = _next; }
+
     PID next;
     std::vector<std::pair<KeyType, PID>> separators;
-    BwInnerNode(PID _next) : BwNode(PageType::inner) { next = _next; }
-=======
-    BwInnerNode(PID _next)
-      : BwNode(PageType::inner),
-        next(_next) {}
-
-    PID next;
-    std::vector<std::pair<KeyType, PID>> separators;
->>>>>>> febebdab
   };
 
   class BwLeafNode : public BwNode {
@@ -217,13 +211,10 @@
       case deltaInsert:
       case leaf:
         return true;
-<<<<<<< HEAD
       case deltaSplit:
       case deltaIndexSplit:
-=======
-      case deltaIndexEntry:
->>>>>>> febebdab
-      case deltaIndex:
+      case deltaIndexTermInsert:
+      case deltaIndexTermDelete:
         return false;
       default:
         assert(false);
