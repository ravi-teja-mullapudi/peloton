//===----------------------------------------------------------------------===//
//
//                         PelotonDB
//
// mapper_utils.cpp
//
// Identification: src/backend/bridge/dml/mapper/mapper_utils.cpp
//
// Copyright (c) 2015, Carnegie Mellon University Database Group
//
//===----------------------------------------------------------------------===//

#include "backend/bridge/dml/mapper/mapper.h"
#include "backend/bridge/ddl/schema_transformer.h"
#include "backend/planner/projection_plan.h"

namespace peloton {
namespace bridge {

//===--------------------------------------------------------------------===//
// Utils
//===--------------------------------------------------------------------===//

const ValueArray PlanTransformer::BuildParams(const ParamListInfo param_list) {
  ValueArray params;
  if (param_list != nullptr) {
    params.Reset(param_list->numParams);
    ParamExternData *postgres_param = param_list->params;
    for (int i = 0; i < params.GetSize(); ++i, ++postgres_param) {
      params[i] = TupleTransformer::GetValue(postgres_param->value,
                                             postgres_param->ptype);
    }
  }

  LOG_TRACE("Built %d params: \n%s", params.GetSize(), params.Debug().c_str());
  return params;
}

/**
 * @brief Extract the common things shared by all Scan types:
 * generic predicates and projections.
 *
 * @param[out]  parent  Set to a created projection plan node if one is needed,
 *              or NULL otherwise.
 *
 * @param[out]  predicate   Set to the transformed Expression based on qual. Or
 *NULL if so is qual.
 *
 * @param[out]  out_col_list  Set to the output column list if ps_ProjInfo
 *contains only
 *              direct mapping of attributes. \b Empty if no direct map is
 *presented.
 *
 * @param[in]   sstate  The ScanState from which generic things are extracted.
 *
 * @param[in]   use_projInfo  Parse projInfo or not. Sometimes the projInfo of a
 *Scan may have been
 *              stolen by its parent.
 *
 * @return      Nothing.
 */
void PlanTransformer::GetGenericInfoFromScanState(
    planner::AbstractPlan *&parent,
    expression::AbstractExpression *&predicate,
    std::vector<oid_t> &out_col_list,
    const AbstractScanPlanState *sstate,
    bool use_projInfo) {
<<<<<<< HEAD

  List *qual = sstate->qual;
  //const ProjectionInfo *pg_proj_info = sstate->ps.ps_ProjInfo;
  oid_t out_column_count = static_cast<oid_t>(
      sstate->tts_tupleDescriptor->natts);
=======
  List *qual = sstate->ps.qual;
  const ProjectionInfo *pg_proj_info = sstate->ps.ps_ProjInfo;
  oid_t out_column_count = static_cast<oid_t>(sstate->ps.ps_ResultTupleSlot
      ->tts_tupleDescriptor->natts);
>>>>>>> 73d20ef6

  parent = nullptr;
  predicate = nullptr;
  out_col_list.clear();

  /* Transform predicate */
  predicate = BuildPredicateFromQual(qual);

  /* Transform project info */
  std::unique_ptr<const planner::ProjectInfo> project_info(nullptr);
  if (use_projInfo) {
    // TODO:
    //project_info.reset(BuildProjectInfo(pg_proj_info, out_column_count));
  }

  /*
   * Based on project_info, see whether we should create a functional projection
   * node
   * on top, or simply pushed in an output column list.
   */
  if (nullptr == project_info.get()) {  // empty predicate, or ignore projInfo, pass thru
    LOG_TRACE("No projections (all pass through)");

    assert(out_col_list.size() == 0);
  } else if (project_info->GetTargetList().size() > 0) {  // Have non-trivial projection, add a plan node
    LOG_TRACE(
        "Non-trivial projections are found. Projection node will be " "created. \n");

    auto project_schema = SchemaTransformer::GetSchemaFromTupleDesc(
        sstate->tts_tupleDescriptor);

<<<<<<< HEAD
    parent = new planner::ProjectionPlan(project_info.release(), project_schema);
=======
    parent = new planner::ProjectionNode(project_info.release(),
                                         project_schema);
>>>>>>> 73d20ef6

  }

  else {  // Pure direct map
    assert(project_info->GetTargetList().size() == 0);
    assert(project_info->GetDirectMapList().size() > 0);

    LOG_TRACE("Pure direct map projection.\n");

    std::vector<oid_t> column_ids;
    column_ids = BuildColumnListFromDirectMap(project_info->GetDirectMapList());
    out_col_list = std::move(column_ids);

    assert(out_col_list.size() == out_column_count);
  }
}

/**
 * @brief Transform a PG ProjectionInfo structure to a Peloton ProjectInfo
 *object.
 *
 * @param pg_proj_info  The PG ProjectionInfo struct to be transformed
 * @param column_count  The valid column count of output. This is used to
 * skip junk attributes in PG.
 * @return  An ProjectInfo object built from the PG ProjectionInfo.
 *          NULL if no valid project info is found.
 *
 * @warning Some projections in PG may be ignored.
 * For example, the "row" projection
 */
const planner::ProjectInfo *PlanTransformer::BuildProjectInfo(
    const PelotonProjectionInfo *pg_pi, oid_t column_count) {

  if (pg_pi == nullptr) {
    LOG_TRACE("pg proj info is null, no projection");
    return nullptr;
  }

<<<<<<< HEAD
  // (A) Construct target list
  planner::ProjectInfo::TargetList target_list;
  ListCell *item;
  std::vector<oid_t> expr_col_ids;

  foreach (item, pg_pi->expr_col_ids) {
    oid_t expr_col_id = lfirst_int(item);
    expr_col_ids.push_back(expr_col_id);
  }

  oid_t list_itr = 0;
  foreach (item, pg_pi->expr_states) {
    ExprState *expr_state = (ExprState *) lfirst(item);

    auto peloton_expr = ExprTransformer::TransformExpr(expr_state);
    auto expr_col_id = expr_col_ids[list_itr];

    if (peloton_expr == nullptr) {
      LOG_TRACE("Seems to be a row value expression. Skipped.");
      continue;
    }

    LOG_TRACE("Target : column id %u, Expression : \n%s", expr_col_id,
              peloton_expr->DebugInfo().c_str());

    target_list.emplace_back(expr_col_id, peloton_expr);
    list_itr++;
  }
=======
  /*
   * (A) Transform non-trivial target list
   */
  planner::ProjectInfo::TargetList target_list = BuildTargetList(
      pg_pi->pi_targetlist, column_count);
>>>>>>> 73d20ef6

  // (B) Construct direct map list
  planner::ProjectInfo::DirectMapList direct_map_list;
  std::vector<oid_t> out_col_ids, tuple_idxs, in_col_ids;

<<<<<<< HEAD
  size_t col_count;
  foreach (item, pg_pi->out_col_ids) {
    oid_t out_col_id = lfirst_int(item);
    out_col_ids.push_back(out_col_id);
  }
  col_count = out_col_ids.size();
  LOG_TRACE("Direct Map :: COL COUNT :: %lu \n", out_col_ids.size());

  foreach (item, pg_pi->tuple_idxs) {
    oid_t tuple_idx = lfirst_int(item);
    tuple_idxs.push_back(tuple_idx);
  }
  assert(col_count == tuple_idxs.size());
  foreach (item, pg_pi->in_col_ids) {
    oid_t in_col_id = lfirst_int(item);
    in_col_ids.push_back(in_col_id);
=======
  if (pg_pi->pi_numSimpleVars > 0) {
    int numSimpleVars = pg_pi->pi_numSimpleVars;
    int *varSlotOffsets = pg_pi->pi_varSlotOffsets;
    int *varNumbers = pg_pi->pi_varNumbers;

    if (pg_pi->pi_directMap)  // Sequential direct map
    {
      /* especially simple case where vars go to output in order */
      for (int i = 0; i < numSimpleVars && i < column_count; i++) {
        oid_t tuple_idx = (
            varSlotOffsets[i] == offsetof(ExprContext, ecxt_innertuple) ? 1 : 0);
        int varNumber = varNumbers[i] - 1;
        oid_t in_col_id = static_cast<oid_t>(varNumber);
        oid_t out_col_id = static_cast<oid_t>(i);

        direct_map_list.emplace_back(out_col_id,
                                     std::make_pair(tuple_idx, in_col_id));

        LOG_INFO("DirectMap: Input : [%u , %u] , Output column : %u \n",
                 tuple_idx, in_col_id, out_col_id);
      }
    } else  // Non-sequential direct map
    {
      /* we have to pay attention to varOutputCols[] */
      int *varOutputCols = pg_pi->pi_varOutputCols;

      for (int i = 0; i < numSimpleVars; i++) {
        oid_t tuple_idx = (
            varSlotOffsets[i] == offsetof(ExprContext, ecxt_innertuple) ? 1 : 0);
        int varNumber = varNumbers[i] - 1;
        int varOutputCol = varOutputCols[i] - 1;
        oid_t in_col_id = static_cast<oid_t>(varNumber);
        oid_t out_col_id = static_cast<oid_t>(varOutputCol);

        direct_map_list.emplace_back(out_col_id,
                                     std::make_pair(tuple_idx, in_col_id));

        LOG_INFO("DirectMap: Input : [%u , %u] , Output column : %u \n",
                 tuple_idx, in_col_id, out_col_id);
      }
    }
>>>>>>> 73d20ef6
  }
  assert(col_count == in_col_ids.size());

<<<<<<< HEAD
  for(oid_t col_itr = 0 ; col_itr < col_count ; col_itr++){
    auto out_col_id = out_col_ids[col_itr];
    auto tuple_idx = tuple_idxs[col_itr];
    auto in_col_id = in_col_ids[col_itr];

    direct_map_list.emplace_back(out_col_id,
                                 std::make_pair(tuple_idx, in_col_id));
  }

=======
>>>>>>> 73d20ef6
  if (target_list.empty() && direct_map_list.empty())
    return nullptr;

  return new planner::ProjectInfo(std::move(target_list),
                                  std::move(direct_map_list));
}

/**
 * Transform a target list.
 */
const planner::ProjectInfo::TargetList PlanTransformer::BuildTargetList(
    const List* targetList, oid_t column_count) {

  planner::ProjectInfo::TargetList target_list;

  ListCell *tl;

  foreach (tl, targetList)
  {
    GenericExprState *gstate = (GenericExprState *) lfirst(tl);
    TargetEntry *tle = (TargetEntry *) gstate->xprstate.expr;
    AttrNumber resind = tle->resno - 1;

    if (!(resind < column_count && AttributeNumberIsValid(tle->resno)
        && AttrNumberIsForUserDefinedAttr(tle->resno) && !tle->resjunk)) {
      LOG_INFO(
          "Invalid / Junk attribute. Skipped.  resno : %u , resjunk : %u \n",
          tle->resno, tle->resjunk);
      continue;  // skip junk attributes
    }

    oid_t col_id = static_cast<oid_t>(resind);

    auto peloton_expr = ExprTransformer::TransformExpr(gstate->arg);

    if (peloton_expr == nullptr) {
      LOG_INFO("Seems to be a row value expression. Skipped.");
      continue;
    }

    LOG_INFO("Target : column id %u, Expression : \n%s", col_id,
             peloton_expr->DebugInfo().c_str());

    target_list.emplace_back(col_id, peloton_expr);
  }

  return std::move(target_list);

}

/**
 * @brief Transform a PG qual list to an expression tree.
 *
 * @return Expression tree, null if empty.
 */
expression::AbstractExpression *PlanTransformer::BuildPredicateFromQual(
    List *qual) {
  expression::AbstractExpression *predicate = ExprTransformer::TransformExpr(
      reinterpret_cast<ExprState *>(qual));
  LOG_TRACE("Predicate:\n%s \n",
            (nullptr == predicate) ? "NULL" : predicate->DebugInfo().c_str());

  return predicate;
}

/**
 * @brief Transform a DirectMapList to a one-dimensional column list.
 * This is intended to incorporate a pure-direct-map projection into a scan.
 * The caller should make sure the direct map list has output columns positions.
 * from 0 ~ N-1
 */
const std::vector<oid_t> PlanTransformer::BuildColumnListFromDirectMap(
    planner::ProjectInfo::DirectMapList dmlist) {
  std::sort(dmlist.begin(), dmlist.end(),
            [](const planner::ProjectInfo::DirectMap &a,
                const planner::ProjectInfo::DirectMap &b) {
              return a.first < b.first;
            });

  assert(dmlist.front().first == 0);
  assert(dmlist.back().first == dmlist.size() - 1);

  std::vector<oid_t> rv;

  for (auto map : dmlist) {
    assert(map.second.first == 0);
    rv.emplace_back(map.second.second);
  }

  return rv;
}

/**
 * @brief Build a Peloton ProjectInfo from PG PlanState.targetlist.
 * 1. The target list will be separated into generic targets and direct maps.
 * 2. Junk attributes will be \b removed.
 *
 * NB: The 1) above is overlapped with PG function ExecBuildProjectionInfo(),
 * however, that function doesn't do 2). What's worse, it loses the information
 * about junk attributes for direct maps.
 */
const planner::ProjectInfo*
PlanTransformer::BuildProjectInfoFromTLSkipJunk(List *targetList) {
  planner::ProjectInfo::TargetList target_list;
  planner::ProjectInfo::DirectMapList direct_map_list;
  ListCell* tl;

  foreach(tl, targetList)
  {
    GenericExprState *gstate = (GenericExprState *) lfirst(tl);
    TargetEntry *tle = (TargetEntry *) gstate->xprstate.expr;

    if (tle->resjunk || !AttributeNumberIsValid(tle->resno) || !AttrNumberIsForUserDefinedAttr(tle->resno)) {
      LOG_INFO("Skip junk / invalid attribute. \n");
      continue;  // SKIP junk / invalid attributes.
    }

    Var *variable = (Var *) gstate->arg->expr;
    bool isSimpleVar = false;

    if (variable != NULL && IsA(variable, Var) && variable->varattno > 0) {
      isSimpleVar = true;
    }

    if (isSimpleVar) {
      AttrNumber attnum = variable->varattno;

      oid_t input_col_id = static_cast<oid_t>(attnum - 1);
      oid_t output_col_id = static_cast<oid_t>(tle->resno - 1);
      oid_t tuple_idx = 0;

      switch (variable->varno) {
        case INNER_VAR:
          tuple_idx = 1;
          break;

        case OUTER_VAR:
          break;

        default:
          break;
      }

      // Add it to direct map list
      direct_map_list.emplace_back(output_col_id,
                                   std::make_pair(tuple_idx, input_col_id));
    } else {
      /* Not a simple variable, add it to generic targetlist */
      oid_t output_col_id = static_cast<oid_t>(tle->resno - 1);
      auto peloton_expr = ExprTransformer::TransformExpr(gstate->arg);

      assert(peloton_expr);
//      if (peloton_expr == nullptr) {
//        LOG_INFO("Seems to be a row value expression. Skipped.");
//        continue;
//      }

      target_list.emplace_back(output_col_id, peloton_expr);
    }
  } // end foreach

  return new planner::ProjectInfo(std::move(target_list),
                                  std::move(direct_map_list));

}

/**
 * Convert a Postgres JoinType into a Peloton JoinType
 *
 * We may want to have a uniform JoinType enum, instead of a transformation
 */
PelotonJoinType PlanTransformer::TransformJoinType(const JoinType type) {
  switch (type) {
    case JOIN_INNER:
      return JOIN_TYPE_INNER;
    case JOIN_FULL:
      return JOIN_TYPE_OUTER;
    case JOIN_LEFT:
      return JOIN_TYPE_LEFT;
    case JOIN_RIGHT:
      return JOIN_TYPE_RIGHT;
    default:
      return JOIN_TYPE_INVALID;
  }
}

}  // namespace bridge
}  // namespace peloton<|MERGE_RESOLUTION|>--- conflicted
+++ resolved
@@ -65,18 +65,11 @@
     std::vector<oid_t> &out_col_list,
     const AbstractScanPlanState *sstate,
     bool use_projInfo) {
-<<<<<<< HEAD
 
   List *qual = sstate->qual;
-  //const ProjectionInfo *pg_proj_info = sstate->ps.ps_ProjInfo;
+  const PelotonProjectionInfo *pg_proj_info = sstate->proj;
   oid_t out_column_count = static_cast<oid_t>(
       sstate->tts_tupleDescriptor->natts);
-=======
-  List *qual = sstate->ps.qual;
-  const ProjectionInfo *pg_proj_info = sstate->ps.ps_ProjInfo;
-  oid_t out_column_count = static_cast<oid_t>(sstate->ps.ps_ResultTupleSlot
-      ->tts_tupleDescriptor->natts);
->>>>>>> 73d20ef6
 
   parent = nullptr;
   predicate = nullptr;
@@ -88,8 +81,8 @@
   /* Transform project info */
   std::unique_ptr<const planner::ProjectInfo> project_info(nullptr);
   if (use_projInfo) {
-    // TODO:
-    //project_info.reset(BuildProjectInfo(pg_proj_info, out_column_count));
+    project_info.reset(BuildProjectInfo(pg_proj_info,
+                                        out_column_count));
   }
 
   /*
@@ -108,12 +101,8 @@
     auto project_schema = SchemaTransformer::GetSchemaFromTupleDesc(
         sstate->tts_tupleDescriptor);
 
-<<<<<<< HEAD
-    parent = new planner::ProjectionPlan(project_info.release(), project_schema);
-=======
-    parent = new planner::ProjectionNode(project_info.release(),
+    parent = new planner::ProjectionPlan(project_info.release(),
                                          project_schema);
->>>>>>> 73d20ef6
 
   }
 
@@ -152,7 +141,6 @@
     return nullptr;
   }
 
-<<<<<<< HEAD
   // (A) Construct target list
   planner::ProjectInfo::TargetList target_list;
   ListCell *item;
@@ -181,19 +169,11 @@
     target_list.emplace_back(expr_col_id, peloton_expr);
     list_itr++;
   }
-=======
-  /*
-   * (A) Transform non-trivial target list
-   */
-  planner::ProjectInfo::TargetList target_list = BuildTargetList(
-      pg_pi->pi_targetlist, column_count);
->>>>>>> 73d20ef6
 
   // (B) Construct direct map list
   planner::ProjectInfo::DirectMapList direct_map_list;
   std::vector<oid_t> out_col_ids, tuple_idxs, in_col_ids;
 
-<<<<<<< HEAD
   size_t col_count;
   foreach (item, pg_pi->out_col_ids) {
     oid_t out_col_id = lfirst_int(item);
@@ -210,53 +190,9 @@
   foreach (item, pg_pi->in_col_ids) {
     oid_t in_col_id = lfirst_int(item);
     in_col_ids.push_back(in_col_id);
-=======
-  if (pg_pi->pi_numSimpleVars > 0) {
-    int numSimpleVars = pg_pi->pi_numSimpleVars;
-    int *varSlotOffsets = pg_pi->pi_varSlotOffsets;
-    int *varNumbers = pg_pi->pi_varNumbers;
-
-    if (pg_pi->pi_directMap)  // Sequential direct map
-    {
-      /* especially simple case where vars go to output in order */
-      for (int i = 0; i < numSimpleVars && i < column_count; i++) {
-        oid_t tuple_idx = (
-            varSlotOffsets[i] == offsetof(ExprContext, ecxt_innertuple) ? 1 : 0);
-        int varNumber = varNumbers[i] - 1;
-        oid_t in_col_id = static_cast<oid_t>(varNumber);
-        oid_t out_col_id = static_cast<oid_t>(i);
-
-        direct_map_list.emplace_back(out_col_id,
-                                     std::make_pair(tuple_idx, in_col_id));
-
-        LOG_INFO("DirectMap: Input : [%u , %u] , Output column : %u \n",
-                 tuple_idx, in_col_id, out_col_id);
-      }
-    } else  // Non-sequential direct map
-    {
-      /* we have to pay attention to varOutputCols[] */
-      int *varOutputCols = pg_pi->pi_varOutputCols;
-
-      for (int i = 0; i < numSimpleVars; i++) {
-        oid_t tuple_idx = (
-            varSlotOffsets[i] == offsetof(ExprContext, ecxt_innertuple) ? 1 : 0);
-        int varNumber = varNumbers[i] - 1;
-        int varOutputCol = varOutputCols[i] - 1;
-        oid_t in_col_id = static_cast<oid_t>(varNumber);
-        oid_t out_col_id = static_cast<oid_t>(varOutputCol);
-
-        direct_map_list.emplace_back(out_col_id,
-                                     std::make_pair(tuple_idx, in_col_id));
-
-        LOG_INFO("DirectMap: Input : [%u , %u] , Output column : %u \n",
-                 tuple_idx, in_col_id, out_col_id);
-      }
-    }
->>>>>>> 73d20ef6
   }
   assert(col_count == in_col_ids.size());
 
-<<<<<<< HEAD
   for(oid_t col_itr = 0 ; col_itr < col_count ; col_itr++){
     auto out_col_id = out_col_ids[col_itr];
     auto tuple_idx = tuple_idxs[col_itr];
@@ -266,8 +202,6 @@
                                  std::make_pair(tuple_idx, in_col_id));
   }
 
-=======
->>>>>>> 73d20ef6
   if (target_list.empty() && direct_map_list.empty())
     return nullptr;
 
@@ -380,7 +314,8 @@
     GenericExprState *gstate = (GenericExprState *) lfirst(tl);
     TargetEntry *tle = (TargetEntry *) gstate->xprstate.expr;
 
-    if (tle->resjunk || !AttributeNumberIsValid(tle->resno) || !AttrNumberIsForUserDefinedAttr(tle->resno)) {
+    if (tle->resjunk || !AttributeNumberIsValid(tle->resno)
+        || !AttrNumberIsForUserDefinedAttr(tle->resno)) {
       LOG_INFO("Skip junk / invalid attribute. \n");
       continue;  // SKIP junk / invalid attributes.
     }
