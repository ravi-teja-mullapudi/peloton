--- conflicted
+++ resolved
@@ -42,10 +42,7 @@
  */
 planner::AbstractPlanNode *PlanTransformer::TransformPlan(
     const PlanState *plan_state, const TransformOptions options) {
-<<<<<<< HEAD
 
-=======
->>>>>>> 56002665
   assert(plan_state);
 
   Plan *plan = plan_state->plan;
