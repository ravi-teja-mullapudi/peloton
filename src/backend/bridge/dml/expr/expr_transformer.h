//===----------------------------------------------------------------------===//
//
//                         PelotonDB
//
// expr_transformer.h
//
// Identification: src/backend/bridge/dml/expr/expr_transformer.h
//
// Copyright (c) 2015, Carnegie Mellon University Database Group
//
//===----------------------------------------------------------------------===//

#pragma once

#include "backend/expression/abstract_expression.h"

#include "postgres.h"
#include "nodes/execnodes.h"

namespace peloton {
namespace bridge {

/**
 * @brief Helper class to transform a Postgres Expr tree to Peloton Expr tree
 */
class ExprTransformer {
 public:
  ExprTransformer(const ExprTransformer &) = delete;
  ExprTransformer &operator=(const ExprTransformer &) = delete;
  ExprTransformer(const ExprTransformer &&) = delete;
  ExprTransformer &operator=(const ExprTransformer &&) = delete;

  static expression::AbstractExpression *TransformExpr(
      const ExprState *expr_state);

<<<<<<< HEAD
  static expression::AbstractExpression *TransformExpr(
      const Expr *expr);
=======
  static expression::AbstractExpression *TransformExpr(const Expr *expr);
>>>>>>> bf2e709b

  static std::vector<std::unique_ptr<const expression::AbstractExpression>>
  TransformExprList(const ExprState *expr_state);

<<<<<<< HEAD
  static bool CleanExprTree(expression::AbstractExpression* root);
=======
  static bool CleanExprTree(expression::AbstractExpression *root);
>>>>>>> bf2e709b

 private:
  /*
   * This set of TransformYYY methods should transform an PG ExprState tree
   * rooted at a ExprState pointing to a YYY Expr node.
   * A YYY Expr node should have a nodeTag of T_YYY.
   */

  static expression::AbstractExpression *TransformConst(const ExprState *es);
  static expression::AbstractExpression *TransformOp(const ExprState *es);
  static expression::AbstractExpression *TransformScalarArrayOp(
      const ExprState *es);  // added by michael for IN operator
  static expression::AbstractExpression *TransformVar(const ExprState *es);
  static expression::AbstractExpression *TransformBool(const ExprState *es);
  static expression::AbstractExpression *TransformParam(const ExprState *es);
  static expression::AbstractExpression *TransformRelabelType(
      const ExprState *es);
  static expression::AbstractExpression *TransformFunc(const ExprState *es);
  static expression::AbstractExpression *TransformAggRef(const ExprState *es);

  static expression::AbstractExpression *TransformConst(const Expr *es);
  static expression::AbstractExpression *TransformVar(const Expr *es);
  static expression::AbstractExpression *TransformBool(const Expr *es);
  static expression::AbstractExpression *TransformParam(const Expr *es);

  static expression::AbstractExpression *TransformList(
      const ExprState *es, ExpressionType et = EXPRESSION_TYPE_CONJUNCTION_AND);

  /* Utilities */
  static expression::AbstractExpression *ReMapPgFunc(Oid pg_func_id,
                                                     List *args);
};

}  // namespace bridge
}  // namespace peloton<|MERGE_RESOLUTION|>--- conflicted
+++ resolved
@@ -33,21 +33,12 @@
   static expression::AbstractExpression *TransformExpr(
       const ExprState *expr_state);
 
-<<<<<<< HEAD
-  static expression::AbstractExpression *TransformExpr(
-      const Expr *expr);
-=======
   static expression::AbstractExpression *TransformExpr(const Expr *expr);
->>>>>>> bf2e709b
 
   static std::vector<std::unique_ptr<const expression::AbstractExpression>>
   TransformExprList(const ExprState *expr_state);
 
-<<<<<<< HEAD
-  static bool CleanExprTree(expression::AbstractExpression* root);
-=======
   static bool CleanExprTree(expression::AbstractExpression *root);
->>>>>>> bf2e709b
 
  private:
   /*
@@ -59,7 +50,7 @@
   static expression::AbstractExpression *TransformConst(const ExprState *es);
   static expression::AbstractExpression *TransformOp(const ExprState *es);
   static expression::AbstractExpression *TransformScalarArrayOp(
-      const ExprState *es);  // added by michael for IN operator
+      const ExprState *es);
   static expression::AbstractExpression *TransformVar(const ExprState *es);
   static expression::AbstractExpression *TransformBool(const ExprState *es);
   static expression::AbstractExpression *TransformParam(const ExprState *es);
