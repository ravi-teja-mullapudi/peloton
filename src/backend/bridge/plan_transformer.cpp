--- conflicted
+++ resolved
@@ -101,13 +101,13 @@
 planner::AbstractPlanNode *PlanTransformer::TransformInsert(
     const ModifyTableState *mt_plan_state) {
 
-	LOG_INFO("%u, %u, %u, %u", sizeof(ModifyTableState), sizeof(ResultRelInfo), sizeof(RelationData), sizeof(Oid));
-  LOG_INFO("Insert into table with Oid %u", ((ModifyTableState*)mt_plan_state)->resultRelInfo->ri_RelationDesc->rd_id);
-  LOG_INFO("%p, %p, %p", mt_plan_state, ((ModifyTableState*)mt_plan_state)->resultRelInfo, ((ModifyTableState*)mt_plan_state)->resultRelInfo->ri_RelationDesc);
-
-  peloton::bridge::PlanTransformer::HexDump("Peloton ModifyTableState", mt_plan_state, sizeof(ModifyTableState));
-	peloton::bridge::PlanTransformer::HexDump("Peloton ResultRelInfo",((ModifyTableState*)mt_plan_state)->resultRelInfo , sizeof(ResultRelInfo));
-	peloton::bridge::PlanTransformer::HexDump("Peloton RelationData",((ModifyTableState*)mt_plan_state)->resultRelInfo->ri_RelationDesc, sizeof(RelationData));
+	//LOG_INFO("%u, %u, %u, %u", sizeof(ModifyTableState), sizeof(ResultRelInfo), sizeof(RelationData), sizeof(Oid));
+  //LOG_INFO("Insert into table with Oid %u", ((ModifyTableState*)mt_plan_state)->resultRelInfo->ri_RelationDesc->rd_id);
+  //LOG_INFO("%p, %p, %p", mt_plan_state, ((ModifyTableState*)mt_plan_state)->resultRelInfo, ((ModifyTableState*)mt_plan_state)->resultRelInfo->ri_RelationDesc);
+
+  //peloton::bridge::PlanTransformer::HexDump("Peloton ModifyTableState", mt_plan_state, sizeof(ModifyTableState));
+	//peloton::bridge::PlanTransformer::HexDump("Peloton ResultRelInfo",((ModifyTableState*)mt_plan_state)->resultRelInfo , sizeof(ResultRelInfo));
+	//peloton::bridge::PlanTransformer::HexDump("Peloton RelationData",((ModifyTableState*)mt_plan_state)->resultRelInfo->ri_RelationDesc, sizeof(RelationData));
 
 
 
@@ -120,7 +120,6 @@
   /* Currently, we only support plain insert statement.
    * So, the number of subplan must be exactly 1.
    * TODO: can it be 0? */
-  assert(mt_plan_state->mt_nplans == 1);
 
   Oid database_oid = GetCurrentDatabaseOid();
   Oid table_oid = result_relation_desc->rd_id;
@@ -135,27 +134,27 @@
   auto schema = target_table->GetSchema();
 
   /* Should be only one which is a Result Plan */
+  assert(mt_plan_state->mt_nplans == 1);
+  assert(mt_plan_state->mt_plans != nullptr);
   PlanState *subplan_state = mt_plan_state->mt_plans[0];
   TupleTableSlot *plan_slot;
   std::vector<storage::Tuple *> tuples;
 
-  /*
   plan_slot = ExecProcNode(subplan_state);
   assert(!TupIsNull(plan_slot)); // The tuple should not be null
 
   auto tuple = TupleTransformer(plan_slot, schema);
+
+  std::cout << (*tuple);
+
   tuples.push_back(tuple);
-  */
 
   auto plan_node = new planner::InsertNode(target_table, tuples);
 
   return plan_node;
 }
 
-<<<<<<< HEAD
-
-/*
-=======
+
 planner::AbstractPlanNode* PlanTransformer::TransformUpdate(
     const ModifyTableState* mt_plan_state) {
 
@@ -202,7 +201,6 @@
 }
 
 /**
->>>>>>> 484aa360
  * @brief Convert a Postgres SeqScanState into a Peloton SeqScanNode.
  * @return Pointer to the constructed AbstractPlanNode.
  *
