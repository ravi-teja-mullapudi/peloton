--- conflicted
+++ resolved
@@ -20,11 +20,7 @@
 
 #include "fmgr.h"
 #include "utils/lsyscache.h"
-<<<<<<< HEAD
-}
-=======
-void TestTupleTransformer(Datum datum, Oid atttypid) {
->>>>>>> 68d5906c
+
 
 /**
  * @brief Test tuple transformation utility.
