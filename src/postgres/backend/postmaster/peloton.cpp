/*-------------------------------------------------------------------------
 *
 * peloton.cpp
 * file description
 *
 * Copyright(c) 2015, CMU
 *
 * /peloton/src/backend/bridge/peloton.c
 *
 *-------------------------------------------------------------------------
 */

#include <sys/types.h>
#include <unistd.h>
#include <fcntl.h>
#include <sys/param.h>
#include <sys/time.h>
#include <sys/socket.h>
#include <netdb.h>
#include <netinet/in.h>
#include <arpa/inet.h>
#include <signal.h>
#include <time.h>
#include <thread>
#include <map>

#include "backend/common/logger.h"
#include "backend/common/message_queue.h"
#include "backend/bridge/ddl/configuration.h"
#include "backend/bridge/ddl/ddl.h"
#include "backend/bridge/ddl/ddl_utils.h"
#include "backend/bridge/ddl/tests/bridge_test.h"
#include "backend/bridge/dml/executor/plan_executor.h"
#include "backend/bridge/dml/mapper/mapper.h"
#include "backend/common/stack_trace.h"
#include "postgres.h"
#include "c.h"
#include "access/xact.h"
#include "access/transam.h"
#include "access/tupdesc.h"
#include "catalog/pg_namespace.h"
#include "executor/tuptable.h"
#include "libpq/ip.h"
#include "libpq/pqsignal.h"
#include "miscadmin.h"
#include "nodes/print.h"

#include "nodes/params.h"
#include "utils/guc.h"
#include "utils/errcodes.h"
#include "utils/ps_status.h"
#include "utils/timeout.h"
#include "utils/memutils.h"
#include "utils/resowner.h"
#include "utils/rel.h"
#include "postmaster/fork_process.h"
#include "postmaster/postmaster.h"
#include "postmaster/peloton.h"

#include "../../../backend/logging/log_manager.h"
#include "storage/latch.h"
#include "storage/ipc.h"
#include "storage/proc.h"
#include "tcop/tcopprot.h"

/* ----------
 * Logging Flag
 * ----------
 */
bool logging_on = true;
bool syncronization_commit = false;

static void peloton_process_status(const peloton_status& status);

static void peloton_send_output(const peloton_status&  status,
                                bool sendTuples,
                                DestReceiver *dest);

static void __attribute__((unused)) peloton_test_config();

/* ----------
 * peloton_bootstrap -
 *
 *  Handle bootstrap requests in Peloton.
 * ----------
 */
void
peloton_bootstrap() {

  try {
    // Process the utility statement
    peloton::bridge::Bootstrap::BootstrapPeloton();

    /* TODO: Handle logging
    if( logging_on){
      // NOTE:: start logging since bootstrapPeloton is done
      auto& logManager = peloton::logging::LogManager::GetInstance();
      if( logManager.IsReadyToLogging() == false){
        logManager.StartLogging();
      }
    }
    */
  }
  catch(const std::exception &exception) {
    elog(ERROR, "Peloton exception :: %s", exception.what());
  }

}

/* ----------
 * peloton_ddl -
 *
 *  Handle DDL requests in Peloton.
 * ----------
 */
void
peloton_ddl(Node *parsetree) {

  /* Ignore invalid parsetrees */
  if(parsetree == NULL || nodeTag(parsetree) == T_Invalid) {
    return;
  }

  if(logging_on){
    /* TODO: Handle logging
    // Launching a thread for logging
    auto& log_manager = peloton::logging::LogManager::GetInstance();
    log_manager.SetDefaultLoggingType(peloton::LOGGING_TYPE_ARIES);
    log_manager.SetSyncCommit(syncronization_commit);

    std::thread(&peloton::logging::LogManager::StartStandbyMode,
                &log_manager,
                log_manager.GetDefaultLoggingType()).detach();
    */
  }

  auto txn_id = GetTopTransactionId();


  try {
    /* Process the utility statement */
    peloton::bridge::DDL::ProcessUtility(parsetree,
                                         txn_id);
  }
  catch(const std::exception &exception) {
    elog(ERROR, "Peloton exception :: %s", exception.what());
  }

}

/* ----------
 * peloton_dml -
 *
 *  Handle DML requests in Peloton.
 * ----------
 */
void
peloton_dml(PlanState *planstate,
            bool sendTuples,
            DestReceiver *dest,
            TupleDesc tuple_desc) {
  peloton_status status;

  // Get the parameter list
  assert(planstate != NULL);
  assert(planstate->state != NULL);
  auto param_list = planstate->state->es_param_list_info;

  // Create the raw planstate info
  auto plan_state = peloton::bridge::DMLUtils::peloton_prepare_data(planstate);

  // Get our plan
  auto plan = peloton::bridge::PlanTransformer::TransformPlan(plan_state);
  auto txn_id = GetTopTransactionId();

  // Ignore empty plans
  if(plan == nullptr) {
    elog(WARNING, "Empty or unrecognized plan sent to Peloton");
    return;
  }

  // Execute the plantree
  try {
    status = peloton::bridge::PlanExecutor::ExecutePlan(plan,
                                                        param_list,
                                                        tuple_desc,
                                                        txn_id);

    // Clean up the plantree
    peloton::bridge::PlanTransformer::CleanPlan(plan);
  }
  catch(const std::exception &exception) {
    elog(ERROR, "Peloton exception :: %s", exception.what());
  }

  // Wait for the response and process it
  peloton_process_status(status);

  // Send output to dest
  peloton_send_output(status, sendTuples, dest);

}

/* ----------
 * peloton_process_status() -
 *
 *  Process status.
 * ----------
 */
static void
peloton_process_status(const peloton_status& status) {
  int code;

  // Process the status code
  code = status.m_result;
  switch(code) {
    case peloton::RESULT_SUCCESS: {
      // TODO: Update stats ?
    }
    break;

    case peloton::RESULT_INVALID:
    case peloton::RESULT_FAILURE:
    default: {
      ereport(ERROR, (errcode(status.m_result),
          errmsg("transaction failed")));
    }
    break;
  }

}

/* ----------
 * peloton_send_output() -
 *
 *  Send the output to the receiver.
 * ----------
 */
void
peloton_send_output(const peloton_status& status,
                    bool sendTuples,
                    DestReceiver *dest) {
  TupleTableSlot *slot;

  // Go over any result slots
  if(status.m_result_slots != NULL)  {
    ListCell   *lc;

    foreach(lc, status.m_result_slots)
    {
      slot = (TupleTableSlot *) lfirst(lc);

      /*
       * if the tuple is null, then we assume there is nothing more to
       * process so we just end the loop...
       */
      if (TupIsNull(slot))
        break;

      /*
       * If we are supposed to send the tuple somewhere, do so. (In
       * practice, this is probably always the case at this point.)
       */
      if (sendTuples)
        (*dest->receiveSlot) (slot, dest);

      /*
       * Free the underlying heap_tuple
       * and the TupleTableSlot itself.
       */
      ExecDropSingleTupleTableSlot(slot);
    }

    // Clean up list
<<<<<<< HEAD
    list_free(status->m_result_slots);
  }

}

/* ----------
 * peloton_send_dml() -
 *
 *  Execute the given node to return a(nother) tuple.
 * ----------
 */
void
peloton_send_dml(PlanState *planstate,
                 bool sendTuples,
                 DestReceiver *dest,
                 TupleDesc tuple_desc,
                 EState *estate) {
  Peloton_Status  *status;
  Peloton_MsgDML msg;
  MemoryContext oldcxt;
  assert(pelotonSock != PGINVALID_SOCKET);

  // Set header
  auto transaction_id = GetTopTransactionId();

  peloton_setheader(&msg.m_hdr,
                    PELOTON_MTYPE_DML,
                    MyBackendId,
                    MyDatabaseId,
                    transaction_id,
                    SHMQueryContext);

  // Create and switch to the query context
  peloton_begin_query();

  oldcxt = MemoryContextSwitchTo(SHMQueryContext);

  status = peloton_create_status();
  msg.m_status = status;

  // Copy the tuple desc
  msg.m_tuple_desc = CreateTupleDescCopy(tuple_desc);
  elog(INFO, "Copied tuple desc : %p", msg.m_tuple_desc);

  // Copy the param list
  assert(planstate != NULL);
  assert(planstate->state != NULL);

  auto param_list = planstate->state->es_param_list_info;
  auto shm_param_list = peloton_copy_paramlist(param_list);
  msg.m_param_list = shm_param_list;

  // Create the raw planstate info
  auto plan_state = peloton::bridge::DMLUtils::peloton_prepare_data(planstate);
  msg.m_plan_state = plan_state;

  MemoryContextSwitchTo(oldcxt);

  peloton_send(&msg, sizeof(msg));

  // Wait for the response and process it
  peloton_process_status(status);
  estate->es_processed = status->m_processed;

  // Send output to dest
  peloton_send_output(status, sendTuples, dest);

  peloton_destroy_status(status);

  // Do final cleanup
  peloton_finish_query();

}

/* ----------
 * peloton_send_ddl -
 *
 *  Send DDL requests to Peloton.
 * ----------
 */
void
peloton_send_ddl(Node *parsetree) {
  Peloton_Status  *status;
  Peloton_MsgDDL msg;
  MemoryContext oldcxt;
  assert(pelotonSock != PGINVALID_SOCKET);

  // Set header
  auto transaction_id = GetTopTransactionId();

  peloton_setheader(&msg.m_hdr,
                    PELOTON_MTYPE_DDL,
                    MyBackendId,
                    MyDatabaseId,
                    transaction_id,
                    SHMQueryContext);

  // Create and switch to the query context
  peloton_begin_query();

  oldcxt = MemoryContextSwitchTo(SHMQueryContext);

  status = peloton_create_status();
  msg.m_status = status;

  auto ddl_info = peloton::bridge::DDLUtils::peloton_prepare_data(parsetree);

  auto parsetree_copy = peloton_copy_parsetree(parsetree);
  msg.m_parsetree = parsetree_copy;
  msg.m_ddl_info = ddl_info;

  // Switch back to old context
  MemoryContextSwitchTo(oldcxt);

  peloton_send(&msg, sizeof(msg));

  // Wait for the response and process it
  peloton_process_status(status);

  peloton_destroy_status(status);

  // Do final cleanup
  peloton_finish_query();

}

/* ----------
 * peloton_send_bootstrap -
 *
 *  Send bootstrap requests to Peloton.
 * ----------
 */
void
peloton_send_bootstrap(){
  Peloton_Status  *status;
  Peloton_MsgBootstrap msg;
  MemoryContext oldcxt;
  assert(pelotonSock != PGINVALID_SOCKET);

  // Set header
  auto transaction_id = GetTopTransactionId();

  peloton_setheader(&msg.m_hdr,
                    PELOTON_MTYPE_BOOTSTRAP,
                    MyBackendId,
                    MyDatabaseId,
                    transaction_id,
                    SHMQueryContext);

  // Create and switch to the query context
  peloton_begin_query();

  oldcxt = MemoryContextSwitchTo(SHMQueryContext);

  status = peloton_create_status();
  msg.m_status = status;

  // Construct raw database for bootstrap
  raw_database_info* raw_database = peloton::bridge::Bootstrap::GetRawDatabase();
  msg.m_raw_database = raw_database;

  MemoryContextSwitchTo(oldcxt);

  peloton_send(&msg, sizeof(msg));

  // Wait for the response and process it
  peloton_process_status(status);

  peloton_destroy_status(status);

  // Do final cleanup
  peloton_finish_query();

}

/* ----------
 * peloton_finish_query -
 *
 *  Cleanup
 * ----------
 */
static void
peloton_finish_query() {

  // First, clean up the query context
  if(SHMQueryContext != NULL)
    SHMContextDelete(SHMQueryContext);

}


/* ----------
 * peloton_reply_to_backend -
 *
 *  Send reply back to backend
 * ----------
 */
static void
peloton_reply_to_backend(mqd_t backend_id) {
  /*
  mqd_t mqd = -1;

  // Access queue map
  {
    std::lock_guard<std::mutex> lock(backend_queue_map_mutex);

    // Check if we already have opened the queue
    if(backend_queue_map.count(backend_id) != 0) {
      mqd = backend_queue_map[backend_id];
    }
    else {
      auto queue_name = peloton::get_mq_name(backend_id);
      mqd = peloton::open_mq(queue_name);
      backend_queue_map[backend_id] = mqd;
    }
=======
    list_free(status.m_result_slots);
>>>>>>> 8747ba31
  }

}

static void
peloton_test_config() {

  auto val = GetConfigOption("peloton_mode", false, false);
  elog(LOG, "Before SetConfigOption : %s", val);

  SetConfigOption("peloton_mode", "peloton_mode_1", PGC_USERSET, PGC_S_USER);

  val = GetConfigOption("peloton_mode", false, false);
  elog(LOG, "After SetConfigOption : %s", val);

  // Build the configuration map
  peloton::bridge::ConfigManager::BuildConfigMap();
}

/* ----------
 * IsPelotonQuery -
 *
 *  Does the query access peloton tables or not ?
 * ----------
 */
bool IsPelotonQuery(List *relationOids) {
  bool peloton_query = false;

  // Check if we are in Postmaster environment */
  if(IsPostmasterEnvironment == false)
    return false;

  if(relationOids != NULL) {
    ListCell   *lc;

    // Go over each relation on which the plan depends
    foreach(lc, relationOids) {
      Oid relationOid = lfirst_oid(lc);
      // Fast check to determine if the relation is a peloton relation
      if(relationOid >= FirstNormalObjectId) {
        peloton_query = true;
        break;
      }
    }
  }

  return peloton_query;
}
<|MERGE_RESOLUTION|>--- conflicted
+++ resolved
@@ -26,13 +26,15 @@
 
 #include "backend/common/logger.h"
 #include "backend/common/message_queue.h"
+#include "backend/common/stack_trace.h"
 #include "backend/bridge/ddl/configuration.h"
 #include "backend/bridge/ddl/ddl.h"
 #include "backend/bridge/ddl/ddl_utils.h"
 #include "backend/bridge/ddl/tests/bridge_test.h"
 #include "backend/bridge/dml/executor/plan_executor.h"
 #include "backend/bridge/dml/mapper/mapper.h"
-#include "backend/common/stack_trace.h"
+#include "backend/logging/log_manager.h"
+
 #include "postgres.h"
 #include "c.h"
 #include "access/xact.h"
@@ -57,7 +59,6 @@
 #include "postmaster/postmaster.h"
 #include "postmaster/peloton.h"
 
-#include "../../../backend/logging/log_manager.h"
 #include "storage/latch.h"
 #include "storage/ipc.h"
 #include "storage/proc.h"
@@ -272,227 +273,8 @@
     }
 
     // Clean up list
-<<<<<<< HEAD
-    list_free(status->m_result_slots);
-  }
-
-}
-
-/* ----------
- * peloton_send_dml() -
- *
- *  Execute the given node to return a(nother) tuple.
- * ----------
- */
-void
-peloton_send_dml(PlanState *planstate,
-                 bool sendTuples,
-                 DestReceiver *dest,
-                 TupleDesc tuple_desc,
-                 EState *estate) {
-  Peloton_Status  *status;
-  Peloton_MsgDML msg;
-  MemoryContext oldcxt;
-  assert(pelotonSock != PGINVALID_SOCKET);
-
-  // Set header
-  auto transaction_id = GetTopTransactionId();
-
-  peloton_setheader(&msg.m_hdr,
-                    PELOTON_MTYPE_DML,
-                    MyBackendId,
-                    MyDatabaseId,
-                    transaction_id,
-                    SHMQueryContext);
-
-  // Create and switch to the query context
-  peloton_begin_query();
-
-  oldcxt = MemoryContextSwitchTo(SHMQueryContext);
-
-  status = peloton_create_status();
-  msg.m_status = status;
-
-  // Copy the tuple desc
-  msg.m_tuple_desc = CreateTupleDescCopy(tuple_desc);
-  elog(INFO, "Copied tuple desc : %p", msg.m_tuple_desc);
-
-  // Copy the param list
-  assert(planstate != NULL);
-  assert(planstate->state != NULL);
-
-  auto param_list = planstate->state->es_param_list_info;
-  auto shm_param_list = peloton_copy_paramlist(param_list);
-  msg.m_param_list = shm_param_list;
-
-  // Create the raw planstate info
-  auto plan_state = peloton::bridge::DMLUtils::peloton_prepare_data(planstate);
-  msg.m_plan_state = plan_state;
-
-  MemoryContextSwitchTo(oldcxt);
-
-  peloton_send(&msg, sizeof(msg));
-
-  // Wait for the response and process it
-  peloton_process_status(status);
-  estate->es_processed = status->m_processed;
-
-  // Send output to dest
-  peloton_send_output(status, sendTuples, dest);
-
-  peloton_destroy_status(status);
-
-  // Do final cleanup
-  peloton_finish_query();
-
-}
-
-/* ----------
- * peloton_send_ddl -
- *
- *  Send DDL requests to Peloton.
- * ----------
- */
-void
-peloton_send_ddl(Node *parsetree) {
-  Peloton_Status  *status;
-  Peloton_MsgDDL msg;
-  MemoryContext oldcxt;
-  assert(pelotonSock != PGINVALID_SOCKET);
-
-  // Set header
-  auto transaction_id = GetTopTransactionId();
-
-  peloton_setheader(&msg.m_hdr,
-                    PELOTON_MTYPE_DDL,
-                    MyBackendId,
-                    MyDatabaseId,
-                    transaction_id,
-                    SHMQueryContext);
-
-  // Create and switch to the query context
-  peloton_begin_query();
-
-  oldcxt = MemoryContextSwitchTo(SHMQueryContext);
-
-  status = peloton_create_status();
-  msg.m_status = status;
-
-  auto ddl_info = peloton::bridge::DDLUtils::peloton_prepare_data(parsetree);
-
-  auto parsetree_copy = peloton_copy_parsetree(parsetree);
-  msg.m_parsetree = parsetree_copy;
-  msg.m_ddl_info = ddl_info;
-
-  // Switch back to old context
-  MemoryContextSwitchTo(oldcxt);
-
-  peloton_send(&msg, sizeof(msg));
-
-  // Wait for the response and process it
-  peloton_process_status(status);
-
-  peloton_destroy_status(status);
-
-  // Do final cleanup
-  peloton_finish_query();
-
-}
-
-/* ----------
- * peloton_send_bootstrap -
- *
- *  Send bootstrap requests to Peloton.
- * ----------
- */
-void
-peloton_send_bootstrap(){
-  Peloton_Status  *status;
-  Peloton_MsgBootstrap msg;
-  MemoryContext oldcxt;
-  assert(pelotonSock != PGINVALID_SOCKET);
-
-  // Set header
-  auto transaction_id = GetTopTransactionId();
-
-  peloton_setheader(&msg.m_hdr,
-                    PELOTON_MTYPE_BOOTSTRAP,
-                    MyBackendId,
-                    MyDatabaseId,
-                    transaction_id,
-                    SHMQueryContext);
-
-  // Create and switch to the query context
-  peloton_begin_query();
-
-  oldcxt = MemoryContextSwitchTo(SHMQueryContext);
-
-  status = peloton_create_status();
-  msg.m_status = status;
-
-  // Construct raw database for bootstrap
-  raw_database_info* raw_database = peloton::bridge::Bootstrap::GetRawDatabase();
-  msg.m_raw_database = raw_database;
-
-  MemoryContextSwitchTo(oldcxt);
-
-  peloton_send(&msg, sizeof(msg));
-
-  // Wait for the response and process it
-  peloton_process_status(status);
-
-  peloton_destroy_status(status);
-
-  // Do final cleanup
-  peloton_finish_query();
-
-}
-
-/* ----------
- * peloton_finish_query -
- *
- *  Cleanup
- * ----------
- */
-static void
-peloton_finish_query() {
-
-  // First, clean up the query context
-  if(SHMQueryContext != NULL)
-    SHMContextDelete(SHMQueryContext);
-
-}
-
-
-/* ----------
- * peloton_reply_to_backend -
- *
- *  Send reply back to backend
- * ----------
- */
-static void
-peloton_reply_to_backend(mqd_t backend_id) {
-  /*
-  mqd_t mqd = -1;
-
-  // Access queue map
-  {
-    std::lock_guard<std::mutex> lock(backend_queue_map_mutex);
-
-    // Check if we already have opened the queue
-    if(backend_queue_map.count(backend_id) != 0) {
-      mqd = backend_queue_map[backend_id];
-    }
-    else {
-      auto queue_name = peloton::get_mq_name(backend_id);
-      mqd = peloton::open_mq(queue_name);
-      backend_queue_map[backend_id] = mqd;
-    }
-=======
     list_free(status.m_result_slots);
->>>>>>> 8747ba31
-  }
-
+  }
 }
 
 static void
