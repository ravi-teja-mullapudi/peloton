--- conflicted
+++ resolved
@@ -78,12 +78,10 @@
 #include "postmaster/peloton.h"
 #include "utils/memutils.h"
 
-<<<<<<< HEAD
+// TODO: Peloton Changes
 #include "backend/logging/logmanager.h"
-=======
-// TODO: Peloton Changes
 #include "backend/common/message_queue.h"
->>>>>>> 81697515
+
 
 /* ----------------
  *		global variables
