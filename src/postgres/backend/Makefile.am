## Makefile.am -- Process this file with automake to produce Makefile.in

######################################################################
# POSTGRES_BACKEND
######################################################################

postgres_backend_FILES = \
<<<<<<< HEAD
						 postgres/backend/access/brin/brin.c \
						 postgres/backend/access/brin/brin_inclusion.c \
						 postgres/backend/access/brin/brin_minmax.c \
						 postgres/backend/access/brin/brin_pageops.c \
						 postgres/backend/access/brin/brin_revmap.c \
						 postgres/backend/access/brin/brin_tuple.c \
						 postgres/backend/access/brin/brin_xlog.c \
						 postgres/backend/access/common/heaptuple.c \
						 postgres/backend/access/common/indextuple.c \
						 postgres/backend/access/common/printtup.c \
						 postgres/backend/access/common/reloptions.c \
						 postgres/backend/access/common/scankey.c \
						 postgres/backend/access/common/tupconvert.c \
						 postgres/backend/access/common/tupdesc.c \
						 postgres/backend/access/gin/ginarrayproc.c \
						 postgres/backend/access/gin/ginbtree.c \
						 postgres/backend/access/gin/ginbulk.c \
						 postgres/backend/access/gin/gindatapage.c \
						 postgres/backend/access/gin/ginentrypage.c \
						 postgres/backend/access/gin/ginfast.c \
						 postgres/backend/access/gin/ginget.c \
						 postgres/backend/access/gin/gininsert.c \
						 postgres/backend/access/gin/ginlogic.c \
						 postgres/backend/access/gin/ginpostinglist.c \
						 postgres/backend/access/gin/ginscan.c \
						 postgres/backend/access/gin/ginutil.c \
						 postgres/backend/access/gin/ginvacuum.c \
						 postgres/backend/access/gin/ginxlog.c \
						 postgres/backend/access/gist/gistbuildbuffers.c \
						 postgres/backend/access/gist/gistbuild.c \
						 postgres/backend/access/gist/gist.c \
						 postgres/backend/access/gist/gistget.c \
						 postgres/backend/access/gist/gistproc.c \
						 postgres/backend/access/gist/gistscan.c \
						 postgres/backend/access/gist/gistsplit.c \
						 postgres/backend/access/gist/gistutil.c \
						 postgres/backend/access/gist/gistvacuum.c \
						 postgres/backend/access/gist/gistxlog.c \
						 postgres/backend/access/hash/hash.c \
						 postgres/backend/access/hash/hashfunc.c \
						 postgres/backend/access/hash/hashinsert.c \
						 postgres/backend/access/hash/hashovfl.c \
						 postgres/backend/access/hash/hashpage.c \
						 postgres/backend/access/hash/hashscan.c \
						 postgres/backend/access/hash/hashsearch.c \
						 postgres/backend/access/hash/hashsort.c \
						 postgres/backend/access/hash/hashutil.c \
						 postgres/backend/access/heap/heapam.c \
						 postgres/backend/access/heap/hio.c \
						 postgres/backend/access/heap/pruneheap.c \
						 postgres/backend/access/heap/rewriteheap.c \
						 postgres/backend/access/heap/syncscan.c \
						 postgres/backend/access/heap/tuptoaster.c \
						 postgres/backend/access/heap/visibilitymap.c \
						 postgres/backend/access/index/genam.c \
						 postgres/backend/access/index/indexam.c \
						 postgres/backend/access/nbtree/nbtcompare.c \
						 postgres/backend/access/nbtree/nbtinsert.c \
						 postgres/backend/access/nbtree/nbtpage.c \
						 postgres/backend/access/nbtree/nbtree.c \
						 postgres/backend/access/nbtree/nbtsearch.c \
						 postgres/backend/access/nbtree/nbtsort.c \
						 postgres/backend/access/nbtree/nbtutils.c \
						 postgres/backend/access/nbtree/nbtxlog.c \
						 postgres/backend/access/rmgrdesc/brindesc.c \
						 postgres/backend/access/rmgrdesc/clogdesc.c \
						 postgres/backend/access/rmgrdesc/committsdesc.c \
						 postgres/backend/access/rmgrdesc/dbasedesc.c \
						 postgres/backend/access/rmgrdesc/gindesc.c \
						 postgres/backend/access/rmgrdesc/gistdesc.c \
						 postgres/backend/access/rmgrdesc/hashdesc.c \
						 postgres/backend/access/rmgrdesc/heapdesc.c \
						 postgres/backend/access/rmgrdesc/mxactdesc.c \
						 postgres/backend/access/rmgrdesc/nbtdesc.c \
						 postgres/backend/access/rmgrdesc/relmapdesc.c \
						 postgres/backend/access/rmgrdesc/replorigindesc.c \
						 postgres/backend/access/rmgrdesc/seqdesc.c \
						 postgres/backend/access/rmgrdesc/smgrdesc.c \
						 postgres/backend/access/rmgrdesc/spgdesc.c \
						 postgres/backend/access/rmgrdesc/standbydesc.c \
						 postgres/backend/access/rmgrdesc/tblspcdesc.c \
						 postgres/backend/access/rmgrdesc/xactdesc.c \
						 postgres/backend/access/rmgrdesc/xlogdesc.c \
						 postgres/backend/access/spgist/spgdoinsert.c \
						 postgres/backend/access/spgist/spginsert.c \
						 postgres/backend/access/spgist/spgkdtreeproc.c \
						 postgres/backend/access/spgist/spgquadtreeproc.c \
						 postgres/backend/access/spgist/spgscan.c \
						 postgres/backend/access/spgist/spgtextproc.c \
						 postgres/backend/access/spgist/spgutils.c \
						 postgres/backend/access/spgist/spgvacuum.c \
						 postgres/backend/access/spgist/spgxlog.c \
						 postgres/backend/access/tablesample/bernoulli.c \
						 postgres/backend/access/tablesample/system.c \
						 postgres/backend/access/tablesample/tablesample.c \
						 postgres/backend/access/transam/clog.c \
						 postgres/backend/access/transam/commit_ts.c \
						 postgres/backend/access/transam/multixact.c \
						 postgres/backend/access/transam/parallel.c \
						 postgres/backend/access/transam/rmgr.c \
						 postgres/backend/access/transam/slru.c \
						 postgres/backend/access/transam/subtrans.c \
						 postgres/backend/access/transam/timeline.c \
						 postgres/backend/access/transam/transam.c \
						 postgres/backend/access/transam/twophase.c \
						 postgres/backend/access/transam/twophase_rmgr.c \
						 postgres/backend/access/transam/varsup.c \
						 postgres/backend/access/transam/xact.c \
						 postgres/backend/access/transam/xlogarchive.c \
						 postgres/backend/access/transam/xlog.c \
						 postgres/backend/access/transam/xlogfuncs.c \
						 postgres/backend/access/transam/xloginsert.c \
						 postgres/backend/access/transam/xlogreader.c \
						 postgres/backend/access/transam/xlogutils.c \
						 postgres/backend/bootstrap/bootparse.c \
						 postgres/backend/bootstrap/bootstrap.c \
						 postgres/backend/catalog/aclchk.c \
						 postgres/backend/catalog/catalog.c \
						 postgres/backend/catalog/dependency.c \
						 postgres/backend/catalog/heap.c \
						 postgres/backend/catalog/index.c \
						 postgres/backend/catalog/indexing.c \
						 postgres/backend/catalog/namespace.c \
						 postgres/backend/catalog/objectaccess.c \
						 postgres/backend/catalog/objectaddress.c \
						 postgres/backend/catalog/pg_aggregate.c \
						 postgres/backend/catalog/pg_collation.c \
						 postgres/backend/catalog/pg_constraint.c \
						 postgres/backend/catalog/pg_conversion.c \
						 postgres/backend/catalog/pg_db_role_setting.c \
						 postgres/backend/catalog/pg_depend.c \
						 postgres/backend/catalog/pg_enum.c \
						 postgres/backend/catalog/pg_inherits.c \
						 postgres/backend/catalog/pg_largeobject.c \
						 postgres/backend/catalog/pg_namespace.c \
						 postgres/backend/catalog/pg_operator.c \
						 postgres/backend/catalog/pg_proc.c \
						 postgres/backend/catalog/pg_range.c \
						 postgres/backend/catalog/pg_shdepend.c \
						 postgres/backend/catalog/pg_type.c \
						 postgres/backend/catalog/storage.c \
						 postgres/backend/catalog/toasting.c \
						 postgres/backend/commands/aggregatecmds.c \
						 postgres/backend/commands/alter.c \
						 postgres/backend/commands/analyze.c \
						 postgres/backend/commands/async.c \
						 postgres/backend/commands/cluster.c \
						 postgres/backend/commands/collationcmds.c \
						 postgres/backend/commands/comment.c \
						 postgres/backend/commands/constraint.c \
						 postgres/backend/commands/conversioncmds.c \
						 postgres/backend/commands/copy.c \
						 postgres/backend/commands/createas.c \
						 postgres/backend/commands/dbcommands.c \
						 postgres/backend/commands/define.c \
						 postgres/backend/commands/discard.c \
						 postgres/backend/commands/dropcmds.c \
						 postgres/backend/commands/event_trigger.c \
						 postgres/backend/commands/explain.c \
						 postgres/backend/commands/extension.c \
						 postgres/backend/commands/foreigncmds.c \
						 postgres/backend/commands/functioncmds.c \
						 postgres/backend/commands/indexcmds.c \
						 postgres/backend/commands/lockcmds.c \
						 postgres/backend/commands/matview.c \
						 postgres/backend/commands/opclasscmds.c \
						 postgres/backend/commands/operatorcmds.c \
						 postgres/backend/commands/policy.c \
						 postgres/backend/commands/portalcmds.c \
						 postgres/backend/commands/prepare.c \
						 postgres/backend/commands/proclang.c \
						 postgres/backend/commands/schemacmds.c \
						 postgres/backend/commands/seclabel.c \
						 postgres/backend/commands/sequence.c \
						 postgres/backend/commands/tablecmds.c \
						 postgres/backend/commands/tablespace.c \
						 postgres/backend/commands/trigger.c \
						 postgres/backend/commands/tsearchcmds.c \
						 postgres/backend/commands/typecmds.c \
						 postgres/backend/commands/user.c \
						 postgres/backend/commands/vacuum.c \
						 postgres/backend/commands/vacuumlazy.c \
						 postgres/backend/commands/variable.c \
						 postgres/backend/commands/view.c \
						 postgres/backend/executor/execAmi.c \
						 postgres/backend/executor/execCurrent.c \
						 postgres/backend/executor/execGrouping.c \
						 postgres/backend/executor/execIndexing.c \
						 postgres/backend/executor/execJunk.c \
						 postgres/backend/executor/execMain.c \
						 postgres/backend/executor/execProcnode.c \
						 postgres/backend/executor/execQual.c \
						 postgres/backend/executor/execScan.c \
						 postgres/backend/executor/execTuples.c \
						 postgres/backend/executor/execUtils.c \
						 postgres/backend/executor/functions.c \
						 postgres/backend/executor/instrument.c \
						 postgres/backend/executor/nodeAgg.c \
						 postgres/backend/executor/nodeAppend.c \
						 postgres/backend/executor/nodeBitmapAnd.c \
						 postgres/backend/executor/nodeBitmapHeapscan.c \
						 postgres/backend/executor/nodeBitmapIndexscan.c \
						 postgres/backend/executor/nodeBitmapOr.c \
						 postgres/backend/executor/nodeCtescan.c \
						 postgres/backend/executor/nodeCustom.c \
						 postgres/backend/executor/nodeForeignscan.c \
						 postgres/backend/executor/nodeFunctionscan.c \
						 postgres/backend/executor/nodeGroup.c \
						 postgres/backend/executor/nodeHash.c \
						 postgres/backend/executor/nodeHashjoin.c \
						 postgres/backend/executor/nodeIndexonlyscan.c \
						 postgres/backend/executor/nodeIndexscan.c \
						 postgres/backend/executor/nodeLimit.c \
						 postgres/backend/executor/nodeLockRows.c \
						 postgres/backend/executor/nodeMaterial.c \
						 postgres/backend/executor/nodeMergeAppend.c \
						 postgres/backend/executor/nodeMergejoin.c \
						 postgres/backend/executor/nodeModifyTable.c \
						 postgres/backend/executor/nodeNestloop.c \
						 postgres/backend/executor/nodeRecursiveunion.c \
						 postgres/backend/executor/nodeResult.c \
						 postgres/backend/executor/nodeSamplescan.c \
						 postgres/backend/executor/nodeSeqscan.c \
						 postgres/backend/executor/nodeSetOp.c \
						 postgres/backend/executor/nodeSort.c \
						 postgres/backend/executor/nodeSubplan.c \
						 postgres/backend/executor/nodeSubqueryscan.c \
						 postgres/backend/executor/nodeTidscan.c \
						 postgres/backend/executor/nodeUnique.c \
						 postgres/backend/executor/nodeValuesscan.c \
						 postgres/backend/executor/nodeWindowAgg.c \
						 postgres/backend/executor/nodeWorktablescan.c \
						 postgres/backend/executor/spi.c \
						 postgres/backend/executor/tstoreReceiver.c \
						 postgres/backend/foreign/foreign.c \
						 postgres/backend/lib/binaryheap.c \
						 postgres/backend/lib/bipartite_match.c \
						 postgres/backend/lib/hyperloglog.c \
						 postgres/backend/lib/ilist.c \
						 postgres/backend/lib/pairingheap.c \
						 postgres/backend/libpq/auth.c \
						 postgres/backend/libpq/be-fsstubs.c \
						 postgres/backend/libpq/be-secure.c \
						 postgres/backend/libpq/crypt.c \
						 postgres/backend/libpq/hba.c \
						 postgres/backend/libpq/ip.c \
						 postgres/backend/libpq/md5.c \
						 postgres/backend/libpq/pqcomm.c \
						 postgres/backend/libpq/pqformat.c \
						 postgres/backend/libpq/pqmq.c \
						 postgres/backend/libpq/pqsignal.c \
						 postgres/backend/lib/rbtree.c \
						 postgres/backend/lib/stringinfo.c \
						 postgres/backend/main/main.c \
						 postgres/backend/nodes/bitmapset.c \
						 postgres/backend/nodes/copyfuncs.c \
						 postgres/backend/nodes/equalfuncs.c \
						 postgres/backend/nodes/list.c \
						 postgres/backend/nodes/makefuncs.c \
						 postgres/backend/nodes/nodeFuncs.c \
						 postgres/backend/nodes/nodes.c \
						 postgres/backend/nodes/outfuncs.c \
						 postgres/backend/nodes/params.c \
						 postgres/backend/nodes/print.c \
						 postgres/backend/nodes/read.c \
						 postgres/backend/nodes/readfuncs.c \
						 postgres/backend/nodes/tidbitmap.c \
						 postgres/backend/nodes/value.c \
						 postgres/backend/nodes/pprint.c \
						 postgres/backend/optimizer/geqo/geqo_copy.c \
						 postgres/backend/optimizer/geqo/geqo_cx.c \
						 postgres/backend/optimizer/geqo/geqo_erx.c \
						 postgres/backend/optimizer/geqo/geqo_eval.c \
						 postgres/backend/optimizer/geqo/geqo_main.c \
						 postgres/backend/optimizer/geqo/geqo_misc.c \
						 postgres/backend/optimizer/geqo/geqo_mutation.c \
						 postgres/backend/optimizer/geqo/geqo_ox1.c \
						 postgres/backend/optimizer/geqo/geqo_ox2.c \
						 postgres/backend/optimizer/geqo/geqo_pmx.c \
						 postgres/backend/optimizer/geqo/geqo_pool.c \
						 postgres/backend/optimizer/geqo/geqo_px.c \
						 postgres/backend/optimizer/geqo/geqo_random.c \
						 postgres/backend/optimizer/geqo/geqo_recombination.c \
						 postgres/backend/optimizer/geqo/geqo_selection.c \
						 postgres/backend/optimizer/path/allpaths.c \
						 postgres/backend/optimizer/path/clausesel.c \
						 postgres/backend/optimizer/path/costsize.c \
						 postgres/backend/optimizer/path/equivclass.c \
						 postgres/backend/optimizer/path/indxpath.c \
						 postgres/backend/optimizer/path/joinpath.c \
						 postgres/backend/optimizer/path/joinrels.c \
						 postgres/backend/optimizer/path/pathkeys.c \
						 postgres/backend/optimizer/path/tidpath.c \
						 postgres/backend/optimizer/plan/analyzejoins.c \
						 postgres/backend/optimizer/plan/createplan.c \
						 postgres/backend/optimizer/plan/initsplan.c \
						 postgres/backend/optimizer/plan/planagg.c \
						 postgres/backend/optimizer/plan/planmain.c \
						 postgres/backend/optimizer/plan/planner.c \
						 postgres/backend/optimizer/plan/setrefs.c \
						 postgres/backend/optimizer/plan/subselect.c \
						 postgres/backend/optimizer/prep/prepjointree.c \
						 postgres/backend/optimizer/prep/prepqual.c \
						 postgres/backend/optimizer/prep/prepsecurity.c \
						 postgres/backend/optimizer/prep/preptlist.c \
						 postgres/backend/optimizer/prep/prepunion.c \
						 postgres/backend/optimizer/util/clauses.c \
						 postgres/backend/optimizer/util/joininfo.c \
						 postgres/backend/optimizer/util/orclauses.c \
						 postgres/backend/optimizer/util/pathnode.c \
						 postgres/backend/optimizer/util/placeholder.c \
						 postgres/backend/optimizer/util/plancat.c \
						 postgres/backend/optimizer/util/predtest.c \
						 postgres/backend/optimizer/util/relnode.c \
						 postgres/backend/optimizer/util/restrictinfo.c \
						 postgres/backend/optimizer/util/tlist.c \
						 postgres/backend/optimizer/util/var.c \
						 postgres/backend/parser/analyze.c \
						 postgres/backend/parser/gram.c \
						 postgres/backend/parser/keywords.c \
						 postgres/backend/parser/kwlookup.c \
						 postgres/backend/parser/parse_agg.c \
						 postgres/backend/parser/parse_clause.c \
						 postgres/backend/parser/parse_coerce.c \
						 postgres/backend/parser/parse_collate.c \
						 postgres/backend/parser/parse_cte.c \
						 postgres/backend/parser/parse_expr.c \
						 postgres/backend/parser/parse_func.c \
						 postgres/backend/parser/parse_node.c \
						 postgres/backend/parser/parse_oper.c \
						 postgres/backend/parser/parse_param.c \
						 postgres/backend/parser/parser.c \
						 postgres/backend/parser/parse_relation.c \
						 postgres/backend/parser/parse_target.c \
						 postgres/backend/parser/parse_type.c \
						 postgres/backend/parser/parse_utilcmd.c \
						 postgres/backend/parser/scansup.c \
						 postgres/backend/port/atomics.c \
						 postgres/backend/port/dynloader/linux.c \
						 postgres/backend/port/sysv_sema.c \
						 postgres/backend/port/sysv_shmem.c \
						 postgres/backend/port/unix_latch.c \
						 postgres/backend/postmaster/autovacuum.c \
						 postgres/backend/postmaster/bgworker.c \
						 postgres/backend/postmaster/bgwriter.c \
						 postgres/backend/postmaster/checkpointer.c \
						 postgres/backend/postmaster/fork_process.c \
						 postgres/backend/postmaster/peloton.c \
						 postgres/backend/postmaster/pgarch.c \
						 postgres/backend/postmaster/pgstat.c \
						 postgres/backend/postmaster/postmaster.c \
						 postgres/backend/postmaster/startup.c \
						 postgres/backend/postmaster/syslogger.c \
						 postgres/backend/postmaster/walwriter.c \
						 postgres/backend/regex/regcomp.c \
						 postgres/backend/regex/regerror.c \
						 postgres/backend/regex/regexec.c \
						 postgres/backend/regex/regexport.c \
						 postgres/backend/regex/regfree.c \
						 postgres/backend/regex/regprefix.c \
						 postgres/backend/replication/basebackup.c \
						 postgres/backend/replication/logical/decode.c \
						 postgres/backend/replication/logical/logical.c \
						 postgres/backend/replication/logical/logicalfuncs.c \
						 postgres/backend/replication/logical/origin.c \
						 postgres/backend/replication/logical/reorderbuffer.c \
						 postgres/backend/replication/logical/snapbuild.c \
						 postgres/backend/replication/repl_gram.c \
						 postgres/backend/replication/slot.c \
						 postgres/backend/replication/slotfuncs.c \
						 postgres/backend/replication/syncrep.c \
						 postgres/backend/replication/walreceiver.c \
						 postgres/backend/replication/walreceiverfuncs.c \
						 postgres/backend/replication/walsender.c \
						 postgres/backend/rewrite/rewriteDefine.c \
						 postgres/backend/rewrite/rewriteHandler.c \
						 postgres/backend/rewrite/rewriteManip.c \
						 postgres/backend/rewrite/rewriteRemove.c \
						 postgres/backend/rewrite/rewriteSupport.c \
						 postgres/backend/rewrite/rowsecurity.c \
						 postgres/backend/storage/buffer/buf_init.c \
						 postgres/backend/storage/buffer/bufmgr.c \
						 postgres/backend/storage/buffer/buf_table.c \
						 postgres/backend/storage/buffer/freelist.c \
						 postgres/backend/storage/buffer/localbuf.c \
						 postgres/backend/storage/file/buffile.c \
						 postgres/backend/storage/file/copydir.c \
						 postgres/backend/storage/file/fd.c \
						 postgres/backend/storage/file/reinit.c \
						 postgres/backend/storage/freespace/freespace.c \
						 postgres/backend/storage/freespace/fsmpage.c \
						 postgres/backend/storage/freespace/indexfsm.c \
						 postgres/backend/storage/ipc/dsm.c \
						 postgres/backend/storage/ipc/dsm_impl.c \
						 postgres/backend/storage/ipc/ipc.c \
						 postgres/backend/storage/ipc/ipci.c \
						 postgres/backend/storage/ipc/pmsignal.c \
						 postgres/backend/storage/ipc/procarray.c \
						 postgres/backend/storage/ipc/procsignal.c \
						 postgres/backend/storage/ipc/shmem.c \
						 postgres/backend/storage/ipc/shm_mq.c \
						 postgres/backend/storage/ipc/shmqueue.c \
						 postgres/backend/storage/ipc/shm_toc.c \
						 postgres/backend/storage/ipc/sinvaladt.c \
						 postgres/backend/storage/ipc/sinval.c \
						 postgres/backend/storage/ipc/standby.c \
						 postgres/backend/storage/large_object/inv_api.c \
						 postgres/backend/storage/lmgr/deadlock.c \
						 postgres/backend/storage/lmgr/lmgr.c \
						 postgres/backend/storage/lmgr/lock.c \
						 postgres/backend/storage/lmgr/lwlock.c \
						 postgres/backend/storage/lmgr/predicate.c \
						 postgres/backend/storage/lmgr/proc.c \
						 postgres/backend/storage/lmgr/s_lock.c \
						 postgres/backend/storage/lmgr/spin.c \
						 postgres/backend/storage/page/bufpage.c \
						 postgres/backend/storage/page/checksum.c \
						 postgres/backend/storage/page/itemptr.c \
						 postgres/backend/storage/smgr/md.c \
						 postgres/backend/storage/smgr/smgr.c \
						 postgres/backend/storage/smgr/smgrtype.c \
						 postgres/backend/tcop/dest.c \
						 postgres/backend/tcop/fastpath.c \
						 postgres/backend/tcop/postgres.c \
						 postgres/backend/tcop/pquery.c \
						 postgres/backend/tcop/utility.c \
						 postgres/backend/tsearch/dict.c \
						 postgres/backend/tsearch/dict_ispell.c \
						 postgres/backend/tsearch/dict_simple.c \
						 postgres/backend/tsearch/dict_synonym.c \
						 postgres/backend/tsearch/dict_thesaurus.c \
						 postgres/backend/tsearch/regis.c \
						 postgres/backend/tsearch/spell.c \
						 postgres/backend/tsearch/to_tsany.c \
						 postgres/backend/tsearch/ts_locale.c \
						 postgres/backend/tsearch/ts_parse.c \
						 postgres/backend/tsearch/ts_selfuncs.c \
						 postgres/backend/tsearch/ts_typanalyze.c \
						 postgres/backend/tsearch/ts_utils.c \
						 postgres/backend/tsearch/wparser.c \
						 postgres/backend/tsearch/wparser_def.c \
						 postgres/backend/utils/fmgrtab.c \
						 postgres/backend/utils/adt/acl.c \
						 postgres/backend/utils/adt/array_expanded.c \
						 postgres/backend/utils/adt/arrayfuncs.c \
						 postgres/backend/utils/adt/array_selfuncs.c \
						 postgres/backend/utils/adt/array_typanalyze.c \
						 postgres/backend/utils/adt/array_userfuncs.c \
						 postgres/backend/utils/adt/arrayutils.c \
						 postgres/backend/utils/adt/ascii.c \
						 postgres/backend/utils/adt/bool.c \
						 postgres/backend/utils/adt/cash.c \
						 postgres/backend/utils/adt/char.c \
						 postgres/backend/utils/adt/date.c \
						 postgres/backend/utils/adt/datetime.c \
						 postgres/backend/utils/adt/datum.c \
						 postgres/backend/utils/adt/dbsize.c \
						 postgres/backend/utils/adt/domains.c \
						 postgres/backend/utils/adt/encode.c \
						 postgres/backend/utils/adt/enum.c \
						 postgres/backend/utils/adt/expandeddatum.c \
						 postgres/backend/utils/adt/float.c \
						 postgres/backend/utils/adt/formatting.c \
						 postgres/backend/utils/adt/format_type.c \
						 postgres/backend/utils/adt/genfile.c \
						 postgres/backend/utils/adt/geo_ops.c \
						 postgres/backend/utils/adt/geo_selfuncs.c \
						 postgres/backend/utils/adt/inet_cidr_ntop.c \
						 postgres/backend/utils/adt/inet_net_pton.c \
						 postgres/backend/utils/adt/int8.c \
						 postgres/backend/utils/adt/int.c \
						 postgres/backend/utils/adt/jsonb.c \
						 postgres/backend/utils/adt/jsonb_gin.c \
						 postgres/backend/utils/adt/jsonb_op.c \
						 postgres/backend/utils/adt/jsonb_util.c \
						 postgres/backend/utils/adt/json.c \
						 postgres/backend/utils/adt/jsonfuncs.c \
						 postgres/backend/utils/adt/like.c \
						 postgres/backend/utils/adt/lockfuncs.c \
						 postgres/backend/utils/adt/mac.c \
						 postgres/backend/utils/adt/misc.c \
						 postgres/backend/utils/adt/nabstime.c \
						 postgres/backend/utils/adt/name.c \
						 postgres/backend/utils/adt/network.c \
						 postgres/backend/utils/adt/network_gist.c \
						 postgres/backend/utils/adt/network_selfuncs.c \
						 postgres/backend/utils/adt/numeric.c \
						 postgres/backend/utils/adt/numutils.c \
						 postgres/backend/utils/adt/oid.c \
						 postgres/backend/utils/adt/oracle_compat.c \
						 postgres/backend/utils/adt/orderedsetaggs.c \
						 postgres/backend/utils/adt/pg_locale.c \
						 postgres/backend/utils/adt/pg_lsn.c \
						 postgres/backend/utils/adt/pgstatfuncs.c \
						 postgres/backend/utils/adt/pg_upgrade_support.c \
						 postgres/backend/utils/adt/pseudotypes.c \
						 postgres/backend/utils/adt/quote.c \
						 postgres/backend/utils/adt/rangetypes.c \
						 postgres/backend/utils/adt/rangetypes_gist.c \
						 postgres/backend/utils/adt/rangetypes_selfuncs.c \
						 postgres/backend/utils/adt/rangetypes_spgist.c \
						 postgres/backend/utils/adt/rangetypes_typanalyze.c \
						 postgres/backend/utils/adt/regexp.c \
						 postgres/backend/utils/adt/regproc.c \
						 postgres/backend/utils/adt/ri_triggers.c \
						 postgres/backend/utils/adt/rowtypes.c \
						 postgres/backend/utils/adt/ruleutils.c \
						 postgres/backend/utils/adt/selfuncs.c \
						 postgres/backend/utils/adt/tid.c \
						 postgres/backend/utils/adt/timestamp.c \
						 postgres/backend/utils/adt/trigfuncs.c \
						 postgres/backend/utils/adt/tsginidx.c \
						 postgres/backend/utils/adt/tsgistidx.c \
						 postgres/backend/utils/adt/tsquery.c \
						 postgres/backend/utils/adt/tsquery_cleanup.c \
						 postgres/backend/utils/adt/tsquery_gist.c \
						 postgres/backend/utils/adt/tsquery_op.c \
						 postgres/backend/utils/adt/tsquery_rewrite.c \
						 postgres/backend/utils/adt/tsquery_util.c \
						 postgres/backend/utils/adt/tsrank.c \
						 postgres/backend/utils/adt/tsvector.c \
						 postgres/backend/utils/adt/tsvector_op.c \
						 postgres/backend/utils/adt/tsvector_parser.c \
						 postgres/backend/utils/adt/txid.c \
						 postgres/backend/utils/adt/uuid.c \
						 postgres/backend/utils/adt/varbit.c \
						 postgres/backend/utils/adt/varchar.c \
						 postgres/backend/utils/adt/varlena.c \
						 postgres/backend/utils/adt/version.c \
						 postgres/backend/utils/adt/windowfuncs.c \
						 postgres/backend/utils/adt/xid.c \
						 postgres/backend/utils/adt/xml.c \
						 postgres/backend/utils/cache/attoptcache.c \
						 postgres/backend/utils/cache/catcache.c \
						 postgres/backend/utils/cache/evtcache.c \
						 postgres/backend/utils/cache/inval.c \
						 postgres/backend/utils/cache/lsyscache.c \
						 postgres/backend/utils/cache/plancache.c \
						 postgres/backend/utils/cache/relcache.c \
						 postgres/backend/utils/cache/relfilenodemap.c \
						 postgres/backend/utils/cache/relmapper.c \
						 postgres/backend/utils/cache/spccache.c \
						 postgres/backend/utils/cache/syscache.c \
						 postgres/backend/utils/cache/ts_cache.c \
						 postgres/backend/utils/cache/typcache.c \
						 postgres/backend/utils/error/assert.c \
						 postgres/backend/utils/error/elog.c \
						 postgres/backend/utils/fmgr/dfmgr.c \
						 postgres/backend/utils/fmgr/fmgr.c \
						 postgres/backend/utils/fmgr/funcapi.c \
						 postgres/backend/utils/hash/dynahash.c \
						 postgres/backend/utils/hash/hashfn.c \
						 postgres/backend/utils/hash/pg_crc.c \
						 postgres/backend/utils/init/globals.c \
						 postgres/backend/utils/init/miscinit.c \
						 postgres/backend/utils/init/postinit.c \
						 postgres/backend/utils/mb/conv.c \
						 postgres/backend/utils/mb/encnames.c \
						 postgres/backend/utils/mb/mbutils.c \
						 postgres/backend/utils/mb/wchar.c \
						 postgres/backend/utils/mb/wstrcmp.c \
						 postgres/backend/utils/mb/wstrncmp.c \
						 postgres/backend/utils/misc/guc.c \
						 postgres/backend/utils/misc/help_config.c \
						 postgres/backend/utils/misc/pg_rusage.c \
						 postgres/backend/utils/misc/ps_status.c \
						 postgres/backend/utils/misc/rls.c \
						 postgres/backend/utils/misc/sampling.c \
						 postgres/backend/utils/misc/superuser.c \
						 postgres/backend/utils/misc/timeout.c \
						 postgres/backend/utils/misc/tzparser.c \
						 postgres/backend/utils/mmgr/aset.c \
						 postgres/backend/utils/mmgr/mcxt.c \
						 postgres/backend/utils/mmgr/portalmem.c \
						 postgres/backend/utils/mmgr/shmctx.c \
						 postgres/backend/utils/mmgr/shmset.c \
						 postgres/backend/utils/resowner/resowner.c \
						 postgres/backend/utils/sort/logtape.c \
						 postgres/backend/utils/sort/sortsupport.c \
						 postgres/backend/utils/sort/tuplesort.c \
						 postgres/backend/utils/sort/tuplestore.c \
						 postgres/backend/utils/time/combocid.c \
						 postgres/backend/utils/time/snapmgr.c \
						 postgres/backend/utils/time/tqual.c
=======
						 postgres/backend/access/brin/brin.cpp \
						 postgres/backend/access/brin/brin_inclusion.cpp \
						 postgres/backend/access/brin/brin_minmax.cpp \
						 postgres/backend/access/brin/brin_pageops.cpp \
						 postgres/backend/access/brin/brin_revmap.cpp \
						 postgres/backend/access/brin/brin_tuple.cpp \
						 postgres/backend/access/brin/brin_xlog.cpp \
						 postgres/backend/access/common/heaptuple.cpp \
						 postgres/backend/access/common/indextuple.cpp \
						 postgres/backend/access/common/printtup.cpp \
						 postgres/backend/access/common/reloptions.cpp \
						 postgres/backend/access/common/scankey.cpp \
						 postgres/backend/access/common/tupconvert.cpp \
						 postgres/backend/access/common/tupdesc.cpp \
						 postgres/backend/access/gin/ginarrayproc.cpp \
						 postgres/backend/access/gin/ginbtree.cpp \
						 postgres/backend/access/gin/ginbulk.cpp \
						 postgres/backend/access/gin/gindatapage.cpp \
						 postgres/backend/access/gin/ginentrypage.cpp \
						 postgres/backend/access/gin/ginfast.cpp \
						 postgres/backend/access/gin/ginget.cpp \
						 postgres/backend/access/gin/gininsert.cpp \
						 postgres/backend/access/gin/ginlogic.cpp \
						 postgres/backend/access/gin/ginpostinglist.cpp \
						 postgres/backend/access/gin/ginscan.cpp \
						 postgres/backend/access/gin/ginutil.cpp \
						 postgres/backend/access/gin/ginvacuum.cpp \
						 postgres/backend/access/gin/ginxlog.cpp \
						 postgres/backend/access/gist/gistbuildbuffers.cpp \
						 postgres/backend/access/gist/gistbuild.cpp \
						 postgres/backend/access/gist/gist.cpp \
						 postgres/backend/access/gist/gistget.cpp \
						 postgres/backend/access/gist/gistproc.cpp \
						 postgres/backend/access/gist/gistscan.cpp \
						 postgres/backend/access/gist/gistsplit.cpp \
						 postgres/backend/access/gist/gistutil.cpp \
						 postgres/backend/access/gist/gistvacuum.cpp \
						 postgres/backend/access/gist/gistxlog.cpp \
						 postgres/backend/access/hash/hash.cpp \
						 postgres/backend/access/hash/hashfunc.cpp \
						 postgres/backend/access/hash/hashinsert.cpp \
						 postgres/backend/access/hash/hashovfl.cpp \
						 postgres/backend/access/hash/hashpage.cpp \
						 postgres/backend/access/hash/hashscan.cpp \
						 postgres/backend/access/hash/hashsearch.cpp \
						 postgres/backend/access/hash/hashsort.cpp \
						 postgres/backend/access/hash/hashutil.cpp \
						 postgres/backend/access/heap/heapam.cpp \
						 postgres/backend/access/heap/hio.cpp \
						 postgres/backend/access/heap/pruneheap.cpp \
						 postgres/backend/access/heap/rewriteheap.cpp \
						 postgres/backend/access/heap/syncscan.cpp \
						 postgres/backend/access/heap/tuptoaster.cpp \
						 postgres/backend/access/heap/visibilitymap.cpp \
						 postgres/backend/access/index/genam.cpp \
						 postgres/backend/access/index/indexam.cpp \
						 postgres/backend/access/nbtree/nbtcompare.cpp \
						 postgres/backend/access/nbtree/nbtinsert.cpp \
						 postgres/backend/access/nbtree/nbtpage.cpp \
						 postgres/backend/access/nbtree/nbtree.cpp \
						 postgres/backend/access/nbtree/nbtsearch.cpp \
						 postgres/backend/access/nbtree/nbtsort.cpp \
						 postgres/backend/access/nbtree/nbtutils.cpp \
						 postgres/backend/access/nbtree/nbtxlog.cpp \
						 postgres/backend/access/rmgrdesc/brindesc.cpp \
						 postgres/backend/access/rmgrdesc/clogdesc.cpp \
						 postgres/backend/access/rmgrdesc/committsdesc.cpp \
						 postgres/backend/access/rmgrdesc/dbasedesc.cpp \
						 postgres/backend/access/rmgrdesc/gindesc.cpp \
						 postgres/backend/access/rmgrdesc/gistdesc.cpp \
						 postgres/backend/access/rmgrdesc/hashdesc.cpp \
						 postgres/backend/access/rmgrdesc/heapdesc.cpp \
						 postgres/backend/access/rmgrdesc/mxactdesc.cpp \
						 postgres/backend/access/rmgrdesc/nbtdesc.cpp \
						 postgres/backend/access/rmgrdesc/relmapdesc.cpp \
						 postgres/backend/access/rmgrdesc/replorigindesc.cpp \
						 postgres/backend/access/rmgrdesc/seqdesc.cpp \
						 postgres/backend/access/rmgrdesc/smgrdesc.cpp \
						 postgres/backend/access/rmgrdesc/spgdesc.cpp \
						 postgres/backend/access/rmgrdesc/standbydesc.cpp \
						 postgres/backend/access/rmgrdesc/tblspcdesc.cpp \
						 postgres/backend/access/rmgrdesc/xactdesc.cpp \
						 postgres/backend/access/rmgrdesc/xlogdesc.cpp \
						 postgres/backend/access/spgist/spgdoinsert.cpp \
						 postgres/backend/access/spgist/spginsert.cpp \
						 postgres/backend/access/spgist/spgkdtreeproc.cpp \
						 postgres/backend/access/spgist/spgquadtreeproc.cpp \
						 postgres/backend/access/spgist/spgscan.cpp \
						 postgres/backend/access/spgist/spgtextproc.cpp \
						 postgres/backend/access/spgist/spgutils.cpp \
						 postgres/backend/access/spgist/spgvacuum.cpp \
						 postgres/backend/access/spgist/spgxlog.cpp \
						 postgres/backend/access/tablesample/bernoulli.cpp \
						 postgres/backend/access/tablesample/system.cpp \
						 postgres/backend/access/tablesample/tablesample.cpp \
						 postgres/backend/access/transam/clog.cpp \
						 postgres/backend/access/transam/commit_ts.cpp \
						 postgres/backend/access/transam/multixact.cpp \
						 postgres/backend/access/transam/parallel.cpp \
						 postgres/backend/access/transam/rmgr.cpp \
						 postgres/backend/access/transam/slru.cpp \
						 postgres/backend/access/transam/subtrans.cpp \
						 postgres/backend/access/transam/timeline.cpp \
						 postgres/backend/access/transam/transam.cpp \
						 postgres/backend/access/transam/twophase.cpp \
						 postgres/backend/access/transam/twophase_rmgr.cpp \
						 postgres/backend/access/transam/varsup.cpp \
						 postgres/backend/access/transam/xact.cpp \
						 postgres/backend/access/transam/xlogarchive.cpp \
						 postgres/backend/access/transam/xlog.cpp \
						 postgres/backend/access/transam/xlogfuncs.cpp \
						 postgres/backend/access/transam/xloginsert.cpp \
						 postgres/backend/access/transam/xlogreader.cpp \
						 postgres/backend/access/transam/xlogutils.cpp \
						 postgres/backend/bootstrap/bootparse.cpp \
						 postgres/backend/bootstrap/bootstrap.cpp \
						 postgres/backend/catalog/aclchk.cpp \
						 postgres/backend/catalog/catalog.cpp \
						 postgres/backend/catalog/dependency.cpp \
						 postgres/backend/catalog/heap.cpp \
						 postgres/backend/catalog/index.cpp \
						 postgres/backend/catalog/indexing.cpp \
						 postgres/backend/catalog/namespace.cpp \
						 postgres/backend/catalog/objectaccess.cpp \
						 postgres/backend/catalog/objectaddress.cpp \
						 postgres/backend/catalog/pg_aggregate.cpp \
						 postgres/backend/catalog/pg_collation.cpp \
						 postgres/backend/catalog/pg_constraint.cpp \
						 postgres/backend/catalog/pg_conversion.cpp \
						 postgres/backend/catalog/pg_db_role_setting.cpp \
						 postgres/backend/catalog/pg_depend.cpp \
						 postgres/backend/catalog/pg_enum.cpp \
						 postgres/backend/catalog/pg_inherits.cpp \
						 postgres/backend/catalog/pg_largeobject.cpp \
						 postgres/backend/catalog/pg_namespace.cpp \
						 postgres/backend/catalog/pg_operator.cpp \
						 postgres/backend/catalog/pg_proc.cpp \
						 postgres/backend/catalog/pg_range.cpp \
						 postgres/backend/catalog/pg_shdepend.cpp \
						 postgres/backend/catalog/pg_type.cpp \
						 postgres/backend/catalog/storage.cpp \
						 postgres/backend/catalog/toasting.cpp \
						 postgres/backend/commands/aggregatecmds.cpp \
						 postgres/backend/commands/alter.cpp \
						 postgres/backend/commands/analyze.cpp \
						 postgres/backend/commands/async.cpp \
						 postgres/backend/commands/cluster.cpp \
						 postgres/backend/commands/collationcmds.cpp \
						 postgres/backend/commands/comment.cpp \
						 postgres/backend/commands/constraint.cpp \
						 postgres/backend/commands/conversioncmds.cpp \
						 postgres/backend/commands/copy.cpp \
						 postgres/backend/commands/createas.cpp \
						 postgres/backend/commands/dbcommands.cpp \
						 postgres/backend/commands/define.cpp \
						 postgres/backend/commands/discard.cpp \
						 postgres/backend/commands/dropcmds.cpp \
						 postgres/backend/commands/event_trigger.cpp \
						 postgres/backend/commands/explain.cpp \
						 postgres/backend/commands/extension.cpp \
						 postgres/backend/commands/foreigncmds.cpp \
						 postgres/backend/commands/functioncmds.cpp \
						 postgres/backend/commands/indexcmds.cpp \
						 postgres/backend/commands/lockcmds.cpp \
						 postgres/backend/commands/matview.cpp \
						 postgres/backend/commands/opclasscmds.cpp \
						 postgres/backend/commands/operatorcmds.cpp \
						 postgres/backend/commands/policy.cpp \
						 postgres/backend/commands/portalcmds.cpp \
						 postgres/backend/commands/prepare.cpp \
						 postgres/backend/commands/proclang.cpp \
						 postgres/backend/commands/schemacmds.cpp \
						 postgres/backend/commands/seclabel.cpp \
						 postgres/backend/commands/sequence.cpp \
						 postgres/backend/commands/tablecmds.cpp \
						 postgres/backend/commands/tablespace.cpp \
						 postgres/backend/commands/trigger.cpp \
						 postgres/backend/commands/tsearchcmds.cpp \
						 postgres/backend/commands/typecmds.cpp \
						 postgres/backend/commands/user.cpp \
						 postgres/backend/commands/vacuum.cpp \
						 postgres/backend/commands/vacuumlazy.cpp \
						 postgres/backend/commands/variable.cpp \
						 postgres/backend/commands/view.cpp \
						 postgres/backend/executor/execAmi.cpp \
						 postgres/backend/executor/execCurrent.cpp \
						 postgres/backend/executor/execGrouping.cpp \
						 postgres/backend/executor/execIndexing.cpp \
						 postgres/backend/executor/execJunk.cpp \
						 postgres/backend/executor/execMain.cpp \
						 postgres/backend/executor/execProcnode.cpp \
						 postgres/backend/executor/execQual.cpp \
						 postgres/backend/executor/execScan.cpp \
						 postgres/backend/executor/execTuples.cpp \
						 postgres/backend/executor/execUtils.cpp \
						 postgres/backend/executor/functions.cpp \
						 postgres/backend/executor/instrument.cpp \
						 postgres/backend/executor/nodeAgg.cpp \
						 postgres/backend/executor/nodeAppend.cpp \
						 postgres/backend/executor/nodeBitmapAnd.cpp \
						 postgres/backend/executor/nodeBitmapHeapscan.cpp \
						 postgres/backend/executor/nodeBitmapIndexscan.cpp \
						 postgres/backend/executor/nodeBitmapOr.cpp \
						 postgres/backend/executor/nodeCtescan.cpp \
						 postgres/backend/executor/nodeCustom.cpp \
						 postgres/backend/executor/nodeForeignscan.cpp \
						 postgres/backend/executor/nodeFunctionscan.cpp \
						 postgres/backend/executor/nodeGroup.cpp \
						 postgres/backend/executor/nodeHash.cpp \
						 postgres/backend/executor/nodeHashjoin.cpp \
						 postgres/backend/executor/nodeIndexonlyscan.cpp \
						 postgres/backend/executor/nodeIndexscan.cpp \
						 postgres/backend/executor/nodeLimit.cpp \
						 postgres/backend/executor/nodeLockRows.cpp \
						 postgres/backend/executor/nodeMaterial.cpp \
						 postgres/backend/executor/nodeMergeAppend.cpp \
						 postgres/backend/executor/nodeMergejoin.cpp \
						 postgres/backend/executor/nodeModifyTable.cpp \
						 postgres/backend/executor/nodeNestloop.cpp \
						 postgres/backend/executor/nodeRecursiveunion.cpp \
						 postgres/backend/executor/nodeResult.cpp \
						 postgres/backend/executor/nodeSamplescan.cpp \
						 postgres/backend/executor/nodeSeqscan.cpp \
						 postgres/backend/executor/nodeSetOp.cpp \
						 postgres/backend/executor/nodeSort.cpp \
						 postgres/backend/executor/nodeSubplan.cpp \
						 postgres/backend/executor/nodeSubqueryscan.cpp \
						 postgres/backend/executor/nodeTidscan.cpp \
						 postgres/backend/executor/nodeUnique.cpp \
						 postgres/backend/executor/nodeValuesscan.cpp \
						 postgres/backend/executor/nodeWindowAgg.cpp \
						 postgres/backend/executor/nodeWorktablescan.cpp \
						 postgres/backend/executor/spi.cpp \
						 postgres/backend/executor/tstoreReceiver.cpp \
						 postgres/backend/foreign/foreign.cpp \
						 postgres/backend/lib/binaryheap.cpp \
						 postgres/backend/lib/bipartite_match.cpp \
						 postgres/backend/lib/hyperloglog.cpp \
						 postgres/backend/lib/ilist.cpp \
						 postgres/backend/lib/pairingheap.cpp \
						 postgres/backend/libpq/auth.cpp \
						 postgres/backend/libpq/be-fsstubs.cpp \
						 postgres/backend/libpq/be-secure.cpp \
						 postgres/backend/libpq/crypt.cpp \
						 postgres/backend/libpq/hba.cpp \
						 postgres/backend/libpq/ip.cpp \
						 postgres/backend/libpq/md5.cpp \
						 postgres/backend/libpq/pqcomm.cpp \
						 postgres/backend/libpq/pqformat.cpp \
						 postgres/backend/libpq/pqmq.cpp \
						 postgres/backend/libpq/pqsignal.cpp \
						 postgres/backend/lib/rbtree.cpp \
						 postgres/backend/lib/stringinfo.cpp \
						 postgres/backend/main/main.cpp \
						 postgres/backend/nodes/bitmapset.cpp \
						 postgres/backend/nodes/copyfuncs.cpp \
						 postgres/backend/nodes/equalfuncs.cpp \
						 postgres/backend/nodes/list.cpp \
						 postgres/backend/nodes/makefuncs.cpp \
						 postgres/backend/nodes/nodeFuncs.cpp \
						 postgres/backend/nodes/nodes.cpp \
						 postgres/backend/nodes/outfuncs.cpp \
						 postgres/backend/nodes/params.cpp \
						 postgres/backend/nodes/print.cpp \
						 postgres/backend/nodes/read.cpp \
						 postgres/backend/nodes/readfuncs.cpp \
						 postgres/backend/nodes/tidbitmap.cpp \
						 postgres/backend/nodes/value.cpp \
						 postgres/backend/nodes/pprint.cpp \
						 postgres/backend/optimizer/geqo/geqo_copy.cpp \
						 postgres/backend/optimizer/geqo/geqo_cx.cpp \
						 postgres/backend/optimizer/geqo/geqo_erx.cpp \
						 postgres/backend/optimizer/geqo/geqo_eval.cpp \
						 postgres/backend/optimizer/geqo/geqo_main.cpp \
						 postgres/backend/optimizer/geqo/geqo_misc.cpp \
						 postgres/backend/optimizer/geqo/geqo_mutation.cpp \
						 postgres/backend/optimizer/geqo/geqo_ox1.cpp \
						 postgres/backend/optimizer/geqo/geqo_ox2.cpp \
						 postgres/backend/optimizer/geqo/geqo_pmx.cpp \
						 postgres/backend/optimizer/geqo/geqo_pool.cpp \
						 postgres/backend/optimizer/geqo/geqo_px.cpp \
						 postgres/backend/optimizer/geqo/geqo_random.cpp \
						 postgres/backend/optimizer/geqo/geqo_recombination.cpp \
						 postgres/backend/optimizer/geqo/geqo_selection.cpp \
						 postgres/backend/optimizer/path/allpaths.cpp \
						 postgres/backend/optimizer/path/clausesel.cpp \
						 postgres/backend/optimizer/path/costsize.cpp \
						 postgres/backend/optimizer/path/equivclass.cpp \
						 postgres/backend/optimizer/path/indxpath.cpp \
						 postgres/backend/optimizer/path/joinpath.cpp \
						 postgres/backend/optimizer/path/joinrels.cpp \
						 postgres/backend/optimizer/path/pathkeys.cpp \
						 postgres/backend/optimizer/path/tidpath.cpp \
						 postgres/backend/optimizer/plan/analyzejoins.cpp \
						 postgres/backend/optimizer/plan/createplan.cpp \
						 postgres/backend/optimizer/plan/initsplan.cpp \
						 postgres/backend/optimizer/plan/planagg.cpp \
						 postgres/backend/optimizer/plan/planmain.cpp \
						 postgres/backend/optimizer/plan/planner.cpp \
						 postgres/backend/optimizer/plan/setrefs.cpp \
						 postgres/backend/optimizer/plan/subselect.cpp \
						 postgres/backend/optimizer/prep/prepjointree.cpp \
						 postgres/backend/optimizer/prep/prepqual.cpp \
						 postgres/backend/optimizer/prep/prepsecurity.cpp \
						 postgres/backend/optimizer/prep/preptlist.cpp \
						 postgres/backend/optimizer/prep/prepunion.cpp \
						 postgres/backend/optimizer/util/clauses.cpp \
						 postgres/backend/optimizer/util/joininfo.cpp \
						 postgres/backend/optimizer/util/orclauses.cpp \
						 postgres/backend/optimizer/util/pathnode.cpp \
						 postgres/backend/optimizer/util/placeholder.cpp \
						 postgres/backend/optimizer/util/plancat.cpp \
						 postgres/backend/optimizer/util/predtest.cpp \
						 postgres/backend/optimizer/util/relnode.cpp \
						 postgres/backend/optimizer/util/restrictinfo.cpp \
						 postgres/backend/optimizer/util/tlist.cpp \
						 postgres/backend/optimizer/util/var.cpp \
						 postgres/backend/parser/analyze.cpp \
						 postgres/backend/parser/gram.ypp \
						 postgres/backend/parser/keywords.cpp \
						 postgres/backend/parser/kwlookup.cpp \
						 postgres/backend/parser/parse_agg.cpp \
						 postgres/backend/parser/parse_clause.cpp \
						 postgres/backend/parser/parse_coerce.cpp \
						 postgres/backend/parser/parse_collate.cpp \
						 postgres/backend/parser/parse_cte.cpp \
						 postgres/backend/parser/parse_expr.cpp \
						 postgres/backend/parser/parse_func.cpp \
						 postgres/backend/parser/parse_node.cpp \
						 postgres/backend/parser/parse_oper.cpp \
						 postgres/backend/parser/parse_param.cpp \
						 postgres/backend/parser/parser.cpp \
						 postgres/backend/parser/parse_relation.cpp \
						 postgres/backend/parser/parse_target.cpp \
						 postgres/backend/parser/parse_type.cpp \
						 postgres/backend/parser/parse_utilcmd.cpp \
						 postgres/backend/parser/scansup.cpp \
						 postgres/backend/port/atomics.cpp \
						 postgres/backend/port/dynloader/linux.cpp \
						 postgres/backend/port/sysv_sema.cpp \
						 postgres/backend/port/sysv_shmem.cpp \
						 postgres/backend/port/unix_latch.cpp \
						 postgres/backend/postmaster/autovacuum.cpp \
						 postgres/backend/postmaster/bgworker.cpp \
						 postgres/backend/postmaster/bgwriter.cpp \
						 postgres/backend/postmaster/checkpointer.cpp \
						 postgres/backend/postmaster/fork_process.cpp \
						 postgres/backend/postmaster/pgarch.cpp \
						 postgres/backend/postmaster/pgstat.cpp \
						 postgres/backend/postmaster/postmaster.cpp \
						 postgres/backend/postmaster/startup.cpp \
						 postgres/backend/postmaster/syslogger.cpp \
						 postgres/backend/postmaster/walwriter.cpp \
						 postgres/backend/regex/regcomp.cpp \
						 postgres/backend/regex/regerror.cpp \
						 postgres/backend/regex/regexec.cpp \
						 postgres/backend/regex/regexport.cpp \
						 postgres/backend/regex/regfree.cpp \
						 postgres/backend/regex/regprefix.cpp \
						 postgres/backend/replication/basebackup.cpp \
						 postgres/backend/replication/logical/decode.cpp \
						 postgres/backend/replication/logical/logical.cpp \
						 postgres/backend/replication/logical/logicalfuncs.cpp \
						 postgres/backend/replication/logical/origin.cpp \
						 postgres/backend/replication/logical/reorderbuffer.cpp \
						 postgres/backend/replication/logical/snapbuild.cpp \
						 postgres/backend/replication/repl_gram.cpp \
						 postgres/backend/replication/slot.cpp \
						 postgres/backend/replication/slotfuncs.cpp \
						 postgres/backend/replication/syncrep.cpp \
						 postgres/backend/replication/walreceiver.cpp \
						 postgres/backend/replication/walreceiverfuncs.cpp \
						 postgres/backend/replication/walsender.cpp \
						 postgres/backend/rewrite/rewriteDefine.cpp \
						 postgres/backend/rewrite/rewriteHandler.cpp \
						 postgres/backend/rewrite/rewriteManip.cpp \
						 postgres/backend/rewrite/rewriteRemove.cpp \
						 postgres/backend/rewrite/rewriteSupport.cpp \
						 postgres/backend/rewrite/rowsecurity.cpp \
						 postgres/backend/storage/buffer/buf_init.cpp \
						 postgres/backend/storage/buffer/bufmgr.cpp \
						 postgres/backend/storage/buffer/buf_table.cpp \
						 postgres/backend/storage/buffer/freelist.cpp \
						 postgres/backend/storage/buffer/localbuf.cpp \
						 postgres/backend/storage/file/buffile.cpp \
						 postgres/backend/storage/file/copydir.cpp \
						 postgres/backend/storage/file/fd.cpp \
						 postgres/backend/storage/file/reinit.cpp \
						 postgres/backend/storage/freespace/freespace.cpp \
						 postgres/backend/storage/freespace/fsmpage.cpp \
						 postgres/backend/storage/freespace/indexfsm.cpp \
						 postgres/backend/storage/ipc/dsm.cpp \
						 postgres/backend/storage/ipc/dsm_impl.cpp \
						 postgres/backend/storage/ipc/ipc.cpp \
						 postgres/backend/storage/ipc/ipci.cpp \
						 postgres/backend/storage/ipc/pmsignal.cpp \
						 postgres/backend/storage/ipc/procarray.cpp \
						 postgres/backend/storage/ipc/procsignal.cpp \
						 postgres/backend/storage/ipc/shmem.cpp \
						 postgres/backend/storage/ipc/shm_mq.cpp \
						 postgres/backend/storage/ipc/shmqueue.cpp \
						 postgres/backend/storage/ipc/shm_toc.cpp \
						 postgres/backend/storage/ipc/sinvaladt.cpp \
						 postgres/backend/storage/ipc/sinval.cpp \
						 postgres/backend/storage/ipc/standby.cpp \
						 postgres/backend/storage/large_object/inv_api.cpp \
						 postgres/backend/storage/lmgr/deadlock.cpp \
						 postgres/backend/storage/lmgr/lmgr.cpp \
						 postgres/backend/storage/lmgr/lock.cpp \
						 postgres/backend/storage/lmgr/lwlock.cpp \
						 postgres/backend/storage/lmgr/predicate.cpp \
						 postgres/backend/storage/lmgr/proc.cpp \
						 postgres/backend/storage/lmgr/s_lock.cpp \
						 postgres/backend/storage/lmgr/spin.cpp \
						 postgres/backend/storage/page/bufpage.cpp \
						 postgres/backend/storage/page/checksum.cpp \
						 postgres/backend/storage/page/itemptr.cpp \
						 postgres/backend/storage/smgr/md.cpp \
						 postgres/backend/storage/smgr/smgr.cpp \
						 postgres/backend/storage/smgr/smgrtype.cpp \
						 postgres/backend/tcop/dest.cpp \
						 postgres/backend/tcop/fastpath.cpp \
						 postgres/backend/tcop/postgres.cpp \
						 postgres/backend/tcop/pquery.cpp \
						 postgres/backend/tcop/utility.cpp \
						 postgres/backend/tsearch/dict.cpp \
						 postgres/backend/tsearch/dict_ispell.cpp \
						 postgres/backend/tsearch/dict_simple.cpp \
						 postgres/backend/tsearch/dict_synonym.cpp \
						 postgres/backend/tsearch/dict_thesaurus.cpp \
						 postgres/backend/tsearch/regis.cpp \
						 postgres/backend/tsearch/spell.cpp \
						 postgres/backend/tsearch/to_tsany.cpp \
						 postgres/backend/tsearch/ts_locale.cpp \
						 postgres/backend/tsearch/ts_parse.cpp \
						 postgres/backend/tsearch/ts_selfuncs.cpp \
						 postgres/backend/tsearch/ts_typanalyze.cpp \
						 postgres/backend/tsearch/ts_utils.cpp \
						 postgres/backend/tsearch/wparser.cpp \
						 postgres/backend/tsearch/wparser_def.cpp \
						 postgres/backend/utils/fmgrtab.cpp \
						 postgres/backend/utils/adt/acl.cpp \
						 postgres/backend/utils/adt/array_expanded.cpp \
						 postgres/backend/utils/adt/arrayfuncs.cpp \
						 postgres/backend/utils/adt/array_selfuncs.cpp \
						 postgres/backend/utils/adt/array_typanalyze.cpp \
						 postgres/backend/utils/adt/array_userfuncs.cpp \
						 postgres/backend/utils/adt/arrayutils.cpp \
						 postgres/backend/utils/adt/ascii.cpp \
						 postgres/backend/utils/adt/bool.cpp \
						 postgres/backend/utils/adt/cash.cpp \
						 postgres/backend/utils/adt/char.cpp \
						 postgres/backend/utils/adt/date.cpp \
						 postgres/backend/utils/adt/datetime.cpp \
						 postgres/backend/utils/adt/datum.cpp \
						 postgres/backend/utils/adt/dbsize.cpp \
						 postgres/backend/utils/adt/domains.cpp \
						 postgres/backend/utils/adt/encode.cpp \
						 postgres/backend/utils/adt/enum.cpp \
						 postgres/backend/utils/adt/expandeddatum.cpp \
						 postgres/backend/utils/adt/float.cpp \
						 postgres/backend/utils/adt/formatting.cpp \
						 postgres/backend/utils/adt/format_type.cpp \
						 postgres/backend/utils/adt/genfile.cpp \
						 postgres/backend/utils/adt/geo_ops.cpp \
						 postgres/backend/utils/adt/geo_selfuncs.cpp \
						 postgres/backend/utils/adt/inet_cidr_ntop.cpp \
						 postgres/backend/utils/adt/inet_net_pton.cpp \
						 postgres/backend/utils/adt/int8.cpp \
						 postgres/backend/utils/adt/int.cpp \
						 postgres/backend/utils/adt/jsonb.cpp \
						 postgres/backend/utils/adt/jsonb_gin.cpp \
						 postgres/backend/utils/adt/jsonb_op.cpp \
						 postgres/backend/utils/adt/jsonb_util.cpp \
						 postgres/backend/utils/adt/json.cpp \
						 postgres/backend/utils/adt/jsonfuncs.cpp \
						 postgres/backend/utils/adt/like.cpp \
						 postgres/backend/utils/adt/lockfuncs.cpp \
						 postgres/backend/utils/adt/mac.cpp \
						 postgres/backend/utils/adt/misc.cpp \
						 postgres/backend/utils/adt/nabstime.cpp \
						 postgres/backend/utils/adt/name.cpp \
						 postgres/backend/utils/adt/network.cpp \
						 postgres/backend/utils/adt/network_gist.cpp \
						 postgres/backend/utils/adt/network_selfuncs.cpp \
						 postgres/backend/utils/adt/numeric.cpp \
						 postgres/backend/utils/adt/numutils.cpp \
						 postgres/backend/utils/adt/oid.cpp \
						 postgres/backend/utils/adt/oracle_compat.cpp \
						 postgres/backend/utils/adt/orderedsetaggs.cpp \
						 postgres/backend/utils/adt/pg_locale.cpp \
						 postgres/backend/utils/adt/pg_lsn.cpp \
						 postgres/backend/utils/adt/pgstatfuncs.cpp \
						 postgres/backend/utils/adt/pg_upgrade_support.cpp \
						 postgres/backend/utils/adt/pseudotypes.cpp \
						 postgres/backend/utils/adt/quote.cpp \
						 postgres/backend/utils/adt/rangetypes.cpp \
						 postgres/backend/utils/adt/rangetypes_gist.cpp \
						 postgres/backend/utils/adt/rangetypes_selfuncs.cpp \
						 postgres/backend/utils/adt/rangetypes_spgist.cpp \
						 postgres/backend/utils/adt/rangetypes_typanalyze.cpp \
						 postgres/backend/utils/adt/regexp.cpp \
						 postgres/backend/utils/adt/regproc.cpp \
						 postgres/backend/utils/adt/ri_triggers.cpp \
						 postgres/backend/utils/adt/rowtypes.cpp \
						 postgres/backend/utils/adt/ruleutils.cpp \
						 postgres/backend/utils/adt/selfuncs.cpp \
						 postgres/backend/utils/adt/tid.cpp \
						 postgres/backend/utils/adt/timestamp.cpp \
						 postgres/backend/utils/adt/trigfuncs.cpp \
						 postgres/backend/utils/adt/tsginidx.cpp \
						 postgres/backend/utils/adt/tsgistidx.cpp \
						 postgres/backend/utils/adt/tsquery.cpp \
						 postgres/backend/utils/adt/tsquery_cleanup.cpp \
						 postgres/backend/utils/adt/tsquery_gist.cpp \
						 postgres/backend/utils/adt/tsquery_op.cpp \
						 postgres/backend/utils/adt/tsquery_rewrite.cpp \
						 postgres/backend/utils/adt/tsquery_util.cpp \
						 postgres/backend/utils/adt/tsrank.cpp \
						 postgres/backend/utils/adt/tsvector.cpp \
						 postgres/backend/utils/adt/tsvector_op.cpp \
						 postgres/backend/utils/adt/tsvector_parser.cpp \
						 postgres/backend/utils/adt/txid.cpp \
						 postgres/backend/utils/adt/uuid.cpp \
						 postgres/backend/utils/adt/varbit.cpp \
						 postgres/backend/utils/adt/varchar.cpp \
						 postgres/backend/utils/adt/varlena.cpp \
						 postgres/backend/utils/adt/version.cpp \
						 postgres/backend/utils/adt/windowfuncs.cpp \
						 postgres/backend/utils/adt/xid.cpp \
						 postgres/backend/utils/adt/xml.cpp \
						 postgres/backend/utils/cache/attoptcache.cpp \
						 postgres/backend/utils/cache/catcache.cpp \
						 postgres/backend/utils/cache/evtcache.cpp \
						 postgres/backend/utils/cache/inval.cpp \
						 postgres/backend/utils/cache/lsyscache.cpp \
						 postgres/backend/utils/cache/plancache.cpp \
						 postgres/backend/utils/cache/relcache.cpp \
						 postgres/backend/utils/cache/relfilenodemap.cpp \
						 postgres/backend/utils/cache/relmapper.cpp \
						 postgres/backend/utils/cache/spccache.cpp \
						 postgres/backend/utils/cache/syscache.cpp \
						 postgres/backend/utils/cache/ts_cache.cpp \
						 postgres/backend/utils/cache/typcache.cpp \
						 postgres/backend/utils/error/assert.cpp \
						 postgres/backend/utils/error/elog.cpp \
						 postgres/backend/utils/fmgr/dfmgr.cpp \
						 postgres/backend/utils/fmgr/fmgr.cpp \
						 postgres/backend/utils/fmgr/funcapi.cpp \
						 postgres/backend/utils/hash/dynahash.cpp \
						 postgres/backend/utils/hash/hashfn.cpp \
						 postgres/backend/utils/hash/pg_crc.cpp \
						 postgres/backend/utils/init/globals.cpp \
						 postgres/backend/utils/init/miscinit.cpp \
						 postgres/backend/utils/init/postinit.cpp \
						 postgres/backend/utils/mb/conv.cpp \
						 postgres/backend/utils/mb/encnames.cpp \
						 postgres/backend/utils/mb/mbutils.cpp \
						 postgres/backend/utils/mb/wchar.cpp \
						 postgres/backend/utils/mb/wstrcmp.cpp \
						 postgres/backend/utils/mb/wstrncmp.cpp \
						 postgres/backend/utils/misc/guc.cpp \
						 postgres/backend/utils/misc/help_config.cpp \
						 postgres/backend/utils/misc/pg_rusage.cpp \
						 postgres/backend/utils/misc/ps_status.cpp \
						 postgres/backend/utils/misc/rls.cpp \
						 postgres/backend/utils/misc/sampling.cpp \
						 postgres/backend/utils/misc/superuser.cpp \
						 postgres/backend/utils/misc/timeout.cpp \
						 postgres/backend/utils/misc/tzparser.cpp \
						 postgres/backend/utils/mmgr/aset.cpp \
						 postgres/backend/utils/mmgr/mcxt.cpp \
						 postgres/backend/utils/mmgr/portalmem.cpp \
						 postgres/backend/utils/resowner/resowner.cpp \
						 postgres/backend/utils/sort/logtape.cpp \
						 postgres/backend/utils/sort/sortsupport.cpp \
						 postgres/backend/utils/sort/tuplesort.cpp \
						 postgres/backend/utils/sort/tuplestore.cpp \
						 postgres/backend/utils/time/combocid.cpp \
						 postgres/backend/utils/time/snapmgr.cpp \
						 postgres/backend/utils/time/tqual.cpp
>>>>>>> 5d89645b

postgres_backend_INCLUDES = \
							-I$(srcdir)/postgres/include \
							-I$(srcdir)/postgres/backend

AM_YFLAGS = -d --debug --graph=graph<|MERGE_RESOLUTION|>--- conflicted
+++ resolved
@@ -5,592 +5,6 @@
 ######################################################################
 
 postgres_backend_FILES = \
-<<<<<<< HEAD
-						 postgres/backend/access/brin/brin.c \
-						 postgres/backend/access/brin/brin_inclusion.c \
-						 postgres/backend/access/brin/brin_minmax.c \
-						 postgres/backend/access/brin/brin_pageops.c \
-						 postgres/backend/access/brin/brin_revmap.c \
-						 postgres/backend/access/brin/brin_tuple.c \
-						 postgres/backend/access/brin/brin_xlog.c \
-						 postgres/backend/access/common/heaptuple.c \
-						 postgres/backend/access/common/indextuple.c \
-						 postgres/backend/access/common/printtup.c \
-						 postgres/backend/access/common/reloptions.c \
-						 postgres/backend/access/common/scankey.c \
-						 postgres/backend/access/common/tupconvert.c \
-						 postgres/backend/access/common/tupdesc.c \
-						 postgres/backend/access/gin/ginarrayproc.c \
-						 postgres/backend/access/gin/ginbtree.c \
-						 postgres/backend/access/gin/ginbulk.c \
-						 postgres/backend/access/gin/gindatapage.c \
-						 postgres/backend/access/gin/ginentrypage.c \
-						 postgres/backend/access/gin/ginfast.c \
-						 postgres/backend/access/gin/ginget.c \
-						 postgres/backend/access/gin/gininsert.c \
-						 postgres/backend/access/gin/ginlogic.c \
-						 postgres/backend/access/gin/ginpostinglist.c \
-						 postgres/backend/access/gin/ginscan.c \
-						 postgres/backend/access/gin/ginutil.c \
-						 postgres/backend/access/gin/ginvacuum.c \
-						 postgres/backend/access/gin/ginxlog.c \
-						 postgres/backend/access/gist/gistbuildbuffers.c \
-						 postgres/backend/access/gist/gistbuild.c \
-						 postgres/backend/access/gist/gist.c \
-						 postgres/backend/access/gist/gistget.c \
-						 postgres/backend/access/gist/gistproc.c \
-						 postgres/backend/access/gist/gistscan.c \
-						 postgres/backend/access/gist/gistsplit.c \
-						 postgres/backend/access/gist/gistutil.c \
-						 postgres/backend/access/gist/gistvacuum.c \
-						 postgres/backend/access/gist/gistxlog.c \
-						 postgres/backend/access/hash/hash.c \
-						 postgres/backend/access/hash/hashfunc.c \
-						 postgres/backend/access/hash/hashinsert.c \
-						 postgres/backend/access/hash/hashovfl.c \
-						 postgres/backend/access/hash/hashpage.c \
-						 postgres/backend/access/hash/hashscan.c \
-						 postgres/backend/access/hash/hashsearch.c \
-						 postgres/backend/access/hash/hashsort.c \
-						 postgres/backend/access/hash/hashutil.c \
-						 postgres/backend/access/heap/heapam.c \
-						 postgres/backend/access/heap/hio.c \
-						 postgres/backend/access/heap/pruneheap.c \
-						 postgres/backend/access/heap/rewriteheap.c \
-						 postgres/backend/access/heap/syncscan.c \
-						 postgres/backend/access/heap/tuptoaster.c \
-						 postgres/backend/access/heap/visibilitymap.c \
-						 postgres/backend/access/index/genam.c \
-						 postgres/backend/access/index/indexam.c \
-						 postgres/backend/access/nbtree/nbtcompare.c \
-						 postgres/backend/access/nbtree/nbtinsert.c \
-						 postgres/backend/access/nbtree/nbtpage.c \
-						 postgres/backend/access/nbtree/nbtree.c \
-						 postgres/backend/access/nbtree/nbtsearch.c \
-						 postgres/backend/access/nbtree/nbtsort.c \
-						 postgres/backend/access/nbtree/nbtutils.c \
-						 postgres/backend/access/nbtree/nbtxlog.c \
-						 postgres/backend/access/rmgrdesc/brindesc.c \
-						 postgres/backend/access/rmgrdesc/clogdesc.c \
-						 postgres/backend/access/rmgrdesc/committsdesc.c \
-						 postgres/backend/access/rmgrdesc/dbasedesc.c \
-						 postgres/backend/access/rmgrdesc/gindesc.c \
-						 postgres/backend/access/rmgrdesc/gistdesc.c \
-						 postgres/backend/access/rmgrdesc/hashdesc.c \
-						 postgres/backend/access/rmgrdesc/heapdesc.c \
-						 postgres/backend/access/rmgrdesc/mxactdesc.c \
-						 postgres/backend/access/rmgrdesc/nbtdesc.c \
-						 postgres/backend/access/rmgrdesc/relmapdesc.c \
-						 postgres/backend/access/rmgrdesc/replorigindesc.c \
-						 postgres/backend/access/rmgrdesc/seqdesc.c \
-						 postgres/backend/access/rmgrdesc/smgrdesc.c \
-						 postgres/backend/access/rmgrdesc/spgdesc.c \
-						 postgres/backend/access/rmgrdesc/standbydesc.c \
-						 postgres/backend/access/rmgrdesc/tblspcdesc.c \
-						 postgres/backend/access/rmgrdesc/xactdesc.c \
-						 postgres/backend/access/rmgrdesc/xlogdesc.c \
-						 postgres/backend/access/spgist/spgdoinsert.c \
-						 postgres/backend/access/spgist/spginsert.c \
-						 postgres/backend/access/spgist/spgkdtreeproc.c \
-						 postgres/backend/access/spgist/spgquadtreeproc.c \
-						 postgres/backend/access/spgist/spgscan.c \
-						 postgres/backend/access/spgist/spgtextproc.c \
-						 postgres/backend/access/spgist/spgutils.c \
-						 postgres/backend/access/spgist/spgvacuum.c \
-						 postgres/backend/access/spgist/spgxlog.c \
-						 postgres/backend/access/tablesample/bernoulli.c \
-						 postgres/backend/access/tablesample/system.c \
-						 postgres/backend/access/tablesample/tablesample.c \
-						 postgres/backend/access/transam/clog.c \
-						 postgres/backend/access/transam/commit_ts.c \
-						 postgres/backend/access/transam/multixact.c \
-						 postgres/backend/access/transam/parallel.c \
-						 postgres/backend/access/transam/rmgr.c \
-						 postgres/backend/access/transam/slru.c \
-						 postgres/backend/access/transam/subtrans.c \
-						 postgres/backend/access/transam/timeline.c \
-						 postgres/backend/access/transam/transam.c \
-						 postgres/backend/access/transam/twophase.c \
-						 postgres/backend/access/transam/twophase_rmgr.c \
-						 postgres/backend/access/transam/varsup.c \
-						 postgres/backend/access/transam/xact.c \
-						 postgres/backend/access/transam/xlogarchive.c \
-						 postgres/backend/access/transam/xlog.c \
-						 postgres/backend/access/transam/xlogfuncs.c \
-						 postgres/backend/access/transam/xloginsert.c \
-						 postgres/backend/access/transam/xlogreader.c \
-						 postgres/backend/access/transam/xlogutils.c \
-						 postgres/backend/bootstrap/bootparse.c \
-						 postgres/backend/bootstrap/bootstrap.c \
-						 postgres/backend/catalog/aclchk.c \
-						 postgres/backend/catalog/catalog.c \
-						 postgres/backend/catalog/dependency.c \
-						 postgres/backend/catalog/heap.c \
-						 postgres/backend/catalog/index.c \
-						 postgres/backend/catalog/indexing.c \
-						 postgres/backend/catalog/namespace.c \
-						 postgres/backend/catalog/objectaccess.c \
-						 postgres/backend/catalog/objectaddress.c \
-						 postgres/backend/catalog/pg_aggregate.c \
-						 postgres/backend/catalog/pg_collation.c \
-						 postgres/backend/catalog/pg_constraint.c \
-						 postgres/backend/catalog/pg_conversion.c \
-						 postgres/backend/catalog/pg_db_role_setting.c \
-						 postgres/backend/catalog/pg_depend.c \
-						 postgres/backend/catalog/pg_enum.c \
-						 postgres/backend/catalog/pg_inherits.c \
-						 postgres/backend/catalog/pg_largeobject.c \
-						 postgres/backend/catalog/pg_namespace.c \
-						 postgres/backend/catalog/pg_operator.c \
-						 postgres/backend/catalog/pg_proc.c \
-						 postgres/backend/catalog/pg_range.c \
-						 postgres/backend/catalog/pg_shdepend.c \
-						 postgres/backend/catalog/pg_type.c \
-						 postgres/backend/catalog/storage.c \
-						 postgres/backend/catalog/toasting.c \
-						 postgres/backend/commands/aggregatecmds.c \
-						 postgres/backend/commands/alter.c \
-						 postgres/backend/commands/analyze.c \
-						 postgres/backend/commands/async.c \
-						 postgres/backend/commands/cluster.c \
-						 postgres/backend/commands/collationcmds.c \
-						 postgres/backend/commands/comment.c \
-						 postgres/backend/commands/constraint.c \
-						 postgres/backend/commands/conversioncmds.c \
-						 postgres/backend/commands/copy.c \
-						 postgres/backend/commands/createas.c \
-						 postgres/backend/commands/dbcommands.c \
-						 postgres/backend/commands/define.c \
-						 postgres/backend/commands/discard.c \
-						 postgres/backend/commands/dropcmds.c \
-						 postgres/backend/commands/event_trigger.c \
-						 postgres/backend/commands/explain.c \
-						 postgres/backend/commands/extension.c \
-						 postgres/backend/commands/foreigncmds.c \
-						 postgres/backend/commands/functioncmds.c \
-						 postgres/backend/commands/indexcmds.c \
-						 postgres/backend/commands/lockcmds.c \
-						 postgres/backend/commands/matview.c \
-						 postgres/backend/commands/opclasscmds.c \
-						 postgres/backend/commands/operatorcmds.c \
-						 postgres/backend/commands/policy.c \
-						 postgres/backend/commands/portalcmds.c \
-						 postgres/backend/commands/prepare.c \
-						 postgres/backend/commands/proclang.c \
-						 postgres/backend/commands/schemacmds.c \
-						 postgres/backend/commands/seclabel.c \
-						 postgres/backend/commands/sequence.c \
-						 postgres/backend/commands/tablecmds.c \
-						 postgres/backend/commands/tablespace.c \
-						 postgres/backend/commands/trigger.c \
-						 postgres/backend/commands/tsearchcmds.c \
-						 postgres/backend/commands/typecmds.c \
-						 postgres/backend/commands/user.c \
-						 postgres/backend/commands/vacuum.c \
-						 postgres/backend/commands/vacuumlazy.c \
-						 postgres/backend/commands/variable.c \
-						 postgres/backend/commands/view.c \
-						 postgres/backend/executor/execAmi.c \
-						 postgres/backend/executor/execCurrent.c \
-						 postgres/backend/executor/execGrouping.c \
-						 postgres/backend/executor/execIndexing.c \
-						 postgres/backend/executor/execJunk.c \
-						 postgres/backend/executor/execMain.c \
-						 postgres/backend/executor/execProcnode.c \
-						 postgres/backend/executor/execQual.c \
-						 postgres/backend/executor/execScan.c \
-						 postgres/backend/executor/execTuples.c \
-						 postgres/backend/executor/execUtils.c \
-						 postgres/backend/executor/functions.c \
-						 postgres/backend/executor/instrument.c \
-						 postgres/backend/executor/nodeAgg.c \
-						 postgres/backend/executor/nodeAppend.c \
-						 postgres/backend/executor/nodeBitmapAnd.c \
-						 postgres/backend/executor/nodeBitmapHeapscan.c \
-						 postgres/backend/executor/nodeBitmapIndexscan.c \
-						 postgres/backend/executor/nodeBitmapOr.c \
-						 postgres/backend/executor/nodeCtescan.c \
-						 postgres/backend/executor/nodeCustom.c \
-						 postgres/backend/executor/nodeForeignscan.c \
-						 postgres/backend/executor/nodeFunctionscan.c \
-						 postgres/backend/executor/nodeGroup.c \
-						 postgres/backend/executor/nodeHash.c \
-						 postgres/backend/executor/nodeHashjoin.c \
-						 postgres/backend/executor/nodeIndexonlyscan.c \
-						 postgres/backend/executor/nodeIndexscan.c \
-						 postgres/backend/executor/nodeLimit.c \
-						 postgres/backend/executor/nodeLockRows.c \
-						 postgres/backend/executor/nodeMaterial.c \
-						 postgres/backend/executor/nodeMergeAppend.c \
-						 postgres/backend/executor/nodeMergejoin.c \
-						 postgres/backend/executor/nodeModifyTable.c \
-						 postgres/backend/executor/nodeNestloop.c \
-						 postgres/backend/executor/nodeRecursiveunion.c \
-						 postgres/backend/executor/nodeResult.c \
-						 postgres/backend/executor/nodeSamplescan.c \
-						 postgres/backend/executor/nodeSeqscan.c \
-						 postgres/backend/executor/nodeSetOp.c \
-						 postgres/backend/executor/nodeSort.c \
-						 postgres/backend/executor/nodeSubplan.c \
-						 postgres/backend/executor/nodeSubqueryscan.c \
-						 postgres/backend/executor/nodeTidscan.c \
-						 postgres/backend/executor/nodeUnique.c \
-						 postgres/backend/executor/nodeValuesscan.c \
-						 postgres/backend/executor/nodeWindowAgg.c \
-						 postgres/backend/executor/nodeWorktablescan.c \
-						 postgres/backend/executor/spi.c \
-						 postgres/backend/executor/tstoreReceiver.c \
-						 postgres/backend/foreign/foreign.c \
-						 postgres/backend/lib/binaryheap.c \
-						 postgres/backend/lib/bipartite_match.c \
-						 postgres/backend/lib/hyperloglog.c \
-						 postgres/backend/lib/ilist.c \
-						 postgres/backend/lib/pairingheap.c \
-						 postgres/backend/libpq/auth.c \
-						 postgres/backend/libpq/be-fsstubs.c \
-						 postgres/backend/libpq/be-secure.c \
-						 postgres/backend/libpq/crypt.c \
-						 postgres/backend/libpq/hba.c \
-						 postgres/backend/libpq/ip.c \
-						 postgres/backend/libpq/md5.c \
-						 postgres/backend/libpq/pqcomm.c \
-						 postgres/backend/libpq/pqformat.c \
-						 postgres/backend/libpq/pqmq.c \
-						 postgres/backend/libpq/pqsignal.c \
-						 postgres/backend/lib/rbtree.c \
-						 postgres/backend/lib/stringinfo.c \
-						 postgres/backend/main/main.c \
-						 postgres/backend/nodes/bitmapset.c \
-						 postgres/backend/nodes/copyfuncs.c \
-						 postgres/backend/nodes/equalfuncs.c \
-						 postgres/backend/nodes/list.c \
-						 postgres/backend/nodes/makefuncs.c \
-						 postgres/backend/nodes/nodeFuncs.c \
-						 postgres/backend/nodes/nodes.c \
-						 postgres/backend/nodes/outfuncs.c \
-						 postgres/backend/nodes/params.c \
-						 postgres/backend/nodes/print.c \
-						 postgres/backend/nodes/read.c \
-						 postgres/backend/nodes/readfuncs.c \
-						 postgres/backend/nodes/tidbitmap.c \
-						 postgres/backend/nodes/value.c \
-						 postgres/backend/nodes/pprint.c \
-						 postgres/backend/optimizer/geqo/geqo_copy.c \
-						 postgres/backend/optimizer/geqo/geqo_cx.c \
-						 postgres/backend/optimizer/geqo/geqo_erx.c \
-						 postgres/backend/optimizer/geqo/geqo_eval.c \
-						 postgres/backend/optimizer/geqo/geqo_main.c \
-						 postgres/backend/optimizer/geqo/geqo_misc.c \
-						 postgres/backend/optimizer/geqo/geqo_mutation.c \
-						 postgres/backend/optimizer/geqo/geqo_ox1.c \
-						 postgres/backend/optimizer/geqo/geqo_ox2.c \
-						 postgres/backend/optimizer/geqo/geqo_pmx.c \
-						 postgres/backend/optimizer/geqo/geqo_pool.c \
-						 postgres/backend/optimizer/geqo/geqo_px.c \
-						 postgres/backend/optimizer/geqo/geqo_random.c \
-						 postgres/backend/optimizer/geqo/geqo_recombination.c \
-						 postgres/backend/optimizer/geqo/geqo_selection.c \
-						 postgres/backend/optimizer/path/allpaths.c \
-						 postgres/backend/optimizer/path/clausesel.c \
-						 postgres/backend/optimizer/path/costsize.c \
-						 postgres/backend/optimizer/path/equivclass.c \
-						 postgres/backend/optimizer/path/indxpath.c \
-						 postgres/backend/optimizer/path/joinpath.c \
-						 postgres/backend/optimizer/path/joinrels.c \
-						 postgres/backend/optimizer/path/pathkeys.c \
-						 postgres/backend/optimizer/path/tidpath.c \
-						 postgres/backend/optimizer/plan/analyzejoins.c \
-						 postgres/backend/optimizer/plan/createplan.c \
-						 postgres/backend/optimizer/plan/initsplan.c \
-						 postgres/backend/optimizer/plan/planagg.c \
-						 postgres/backend/optimizer/plan/planmain.c \
-						 postgres/backend/optimizer/plan/planner.c \
-						 postgres/backend/optimizer/plan/setrefs.c \
-						 postgres/backend/optimizer/plan/subselect.c \
-						 postgres/backend/optimizer/prep/prepjointree.c \
-						 postgres/backend/optimizer/prep/prepqual.c \
-						 postgres/backend/optimizer/prep/prepsecurity.c \
-						 postgres/backend/optimizer/prep/preptlist.c \
-						 postgres/backend/optimizer/prep/prepunion.c \
-						 postgres/backend/optimizer/util/clauses.c \
-						 postgres/backend/optimizer/util/joininfo.c \
-						 postgres/backend/optimizer/util/orclauses.c \
-						 postgres/backend/optimizer/util/pathnode.c \
-						 postgres/backend/optimizer/util/placeholder.c \
-						 postgres/backend/optimizer/util/plancat.c \
-						 postgres/backend/optimizer/util/predtest.c \
-						 postgres/backend/optimizer/util/relnode.c \
-						 postgres/backend/optimizer/util/restrictinfo.c \
-						 postgres/backend/optimizer/util/tlist.c \
-						 postgres/backend/optimizer/util/var.c \
-						 postgres/backend/parser/analyze.c \
-						 postgres/backend/parser/gram.c \
-						 postgres/backend/parser/keywords.c \
-						 postgres/backend/parser/kwlookup.c \
-						 postgres/backend/parser/parse_agg.c \
-						 postgres/backend/parser/parse_clause.c \
-						 postgres/backend/parser/parse_coerce.c \
-						 postgres/backend/parser/parse_collate.c \
-						 postgres/backend/parser/parse_cte.c \
-						 postgres/backend/parser/parse_expr.c \
-						 postgres/backend/parser/parse_func.c \
-						 postgres/backend/parser/parse_node.c \
-						 postgres/backend/parser/parse_oper.c \
-						 postgres/backend/parser/parse_param.c \
-						 postgres/backend/parser/parser.c \
-						 postgres/backend/parser/parse_relation.c \
-						 postgres/backend/parser/parse_target.c \
-						 postgres/backend/parser/parse_type.c \
-						 postgres/backend/parser/parse_utilcmd.c \
-						 postgres/backend/parser/scansup.c \
-						 postgres/backend/port/atomics.c \
-						 postgres/backend/port/dynloader/linux.c \
-						 postgres/backend/port/sysv_sema.c \
-						 postgres/backend/port/sysv_shmem.c \
-						 postgres/backend/port/unix_latch.c \
-						 postgres/backend/postmaster/autovacuum.c \
-						 postgres/backend/postmaster/bgworker.c \
-						 postgres/backend/postmaster/bgwriter.c \
-						 postgres/backend/postmaster/checkpointer.c \
-						 postgres/backend/postmaster/fork_process.c \
-						 postgres/backend/postmaster/peloton.c \
-						 postgres/backend/postmaster/pgarch.c \
-						 postgres/backend/postmaster/pgstat.c \
-						 postgres/backend/postmaster/postmaster.c \
-						 postgres/backend/postmaster/startup.c \
-						 postgres/backend/postmaster/syslogger.c \
-						 postgres/backend/postmaster/walwriter.c \
-						 postgres/backend/regex/regcomp.c \
-						 postgres/backend/regex/regerror.c \
-						 postgres/backend/regex/regexec.c \
-						 postgres/backend/regex/regexport.c \
-						 postgres/backend/regex/regfree.c \
-						 postgres/backend/regex/regprefix.c \
-						 postgres/backend/replication/basebackup.c \
-						 postgres/backend/replication/logical/decode.c \
-						 postgres/backend/replication/logical/logical.c \
-						 postgres/backend/replication/logical/logicalfuncs.c \
-						 postgres/backend/replication/logical/origin.c \
-						 postgres/backend/replication/logical/reorderbuffer.c \
-						 postgres/backend/replication/logical/snapbuild.c \
-						 postgres/backend/replication/repl_gram.c \
-						 postgres/backend/replication/slot.c \
-						 postgres/backend/replication/slotfuncs.c \
-						 postgres/backend/replication/syncrep.c \
-						 postgres/backend/replication/walreceiver.c \
-						 postgres/backend/replication/walreceiverfuncs.c \
-						 postgres/backend/replication/walsender.c \
-						 postgres/backend/rewrite/rewriteDefine.c \
-						 postgres/backend/rewrite/rewriteHandler.c \
-						 postgres/backend/rewrite/rewriteManip.c \
-						 postgres/backend/rewrite/rewriteRemove.c \
-						 postgres/backend/rewrite/rewriteSupport.c \
-						 postgres/backend/rewrite/rowsecurity.c \
-						 postgres/backend/storage/buffer/buf_init.c \
-						 postgres/backend/storage/buffer/bufmgr.c \
-						 postgres/backend/storage/buffer/buf_table.c \
-						 postgres/backend/storage/buffer/freelist.c \
-						 postgres/backend/storage/buffer/localbuf.c \
-						 postgres/backend/storage/file/buffile.c \
-						 postgres/backend/storage/file/copydir.c \
-						 postgres/backend/storage/file/fd.c \
-						 postgres/backend/storage/file/reinit.c \
-						 postgres/backend/storage/freespace/freespace.c \
-						 postgres/backend/storage/freespace/fsmpage.c \
-						 postgres/backend/storage/freespace/indexfsm.c \
-						 postgres/backend/storage/ipc/dsm.c \
-						 postgres/backend/storage/ipc/dsm_impl.c \
-						 postgres/backend/storage/ipc/ipc.c \
-						 postgres/backend/storage/ipc/ipci.c \
-						 postgres/backend/storage/ipc/pmsignal.c \
-						 postgres/backend/storage/ipc/procarray.c \
-						 postgres/backend/storage/ipc/procsignal.c \
-						 postgres/backend/storage/ipc/shmem.c \
-						 postgres/backend/storage/ipc/shm_mq.c \
-						 postgres/backend/storage/ipc/shmqueue.c \
-						 postgres/backend/storage/ipc/shm_toc.c \
-						 postgres/backend/storage/ipc/sinvaladt.c \
-						 postgres/backend/storage/ipc/sinval.c \
-						 postgres/backend/storage/ipc/standby.c \
-						 postgres/backend/storage/large_object/inv_api.c \
-						 postgres/backend/storage/lmgr/deadlock.c \
-						 postgres/backend/storage/lmgr/lmgr.c \
-						 postgres/backend/storage/lmgr/lock.c \
-						 postgres/backend/storage/lmgr/lwlock.c \
-						 postgres/backend/storage/lmgr/predicate.c \
-						 postgres/backend/storage/lmgr/proc.c \
-						 postgres/backend/storage/lmgr/s_lock.c \
-						 postgres/backend/storage/lmgr/spin.c \
-						 postgres/backend/storage/page/bufpage.c \
-						 postgres/backend/storage/page/checksum.c \
-						 postgres/backend/storage/page/itemptr.c \
-						 postgres/backend/storage/smgr/md.c \
-						 postgres/backend/storage/smgr/smgr.c \
-						 postgres/backend/storage/smgr/smgrtype.c \
-						 postgres/backend/tcop/dest.c \
-						 postgres/backend/tcop/fastpath.c \
-						 postgres/backend/tcop/postgres.c \
-						 postgres/backend/tcop/pquery.c \
-						 postgres/backend/tcop/utility.c \
-						 postgres/backend/tsearch/dict.c \
-						 postgres/backend/tsearch/dict_ispell.c \
-						 postgres/backend/tsearch/dict_simple.c \
-						 postgres/backend/tsearch/dict_synonym.c \
-						 postgres/backend/tsearch/dict_thesaurus.c \
-						 postgres/backend/tsearch/regis.c \
-						 postgres/backend/tsearch/spell.c \
-						 postgres/backend/tsearch/to_tsany.c \
-						 postgres/backend/tsearch/ts_locale.c \
-						 postgres/backend/tsearch/ts_parse.c \
-						 postgres/backend/tsearch/ts_selfuncs.c \
-						 postgres/backend/tsearch/ts_typanalyze.c \
-						 postgres/backend/tsearch/ts_utils.c \
-						 postgres/backend/tsearch/wparser.c \
-						 postgres/backend/tsearch/wparser_def.c \
-						 postgres/backend/utils/fmgrtab.c \
-						 postgres/backend/utils/adt/acl.c \
-						 postgres/backend/utils/adt/array_expanded.c \
-						 postgres/backend/utils/adt/arrayfuncs.c \
-						 postgres/backend/utils/adt/array_selfuncs.c \
-						 postgres/backend/utils/adt/array_typanalyze.c \
-						 postgres/backend/utils/adt/array_userfuncs.c \
-						 postgres/backend/utils/adt/arrayutils.c \
-						 postgres/backend/utils/adt/ascii.c \
-						 postgres/backend/utils/adt/bool.c \
-						 postgres/backend/utils/adt/cash.c \
-						 postgres/backend/utils/adt/char.c \
-						 postgres/backend/utils/adt/date.c \
-						 postgres/backend/utils/adt/datetime.c \
-						 postgres/backend/utils/adt/datum.c \
-						 postgres/backend/utils/adt/dbsize.c \
-						 postgres/backend/utils/adt/domains.c \
-						 postgres/backend/utils/adt/encode.c \
-						 postgres/backend/utils/adt/enum.c \
-						 postgres/backend/utils/adt/expandeddatum.c \
-						 postgres/backend/utils/adt/float.c \
-						 postgres/backend/utils/adt/formatting.c \
-						 postgres/backend/utils/adt/format_type.c \
-						 postgres/backend/utils/adt/genfile.c \
-						 postgres/backend/utils/adt/geo_ops.c \
-						 postgres/backend/utils/adt/geo_selfuncs.c \
-						 postgres/backend/utils/adt/inet_cidr_ntop.c \
-						 postgres/backend/utils/adt/inet_net_pton.c \
-						 postgres/backend/utils/adt/int8.c \
-						 postgres/backend/utils/adt/int.c \
-						 postgres/backend/utils/adt/jsonb.c \
-						 postgres/backend/utils/adt/jsonb_gin.c \
-						 postgres/backend/utils/adt/jsonb_op.c \
-						 postgres/backend/utils/adt/jsonb_util.c \
-						 postgres/backend/utils/adt/json.c \
-						 postgres/backend/utils/adt/jsonfuncs.c \
-						 postgres/backend/utils/adt/like.c \
-						 postgres/backend/utils/adt/lockfuncs.c \
-						 postgres/backend/utils/adt/mac.c \
-						 postgres/backend/utils/adt/misc.c \
-						 postgres/backend/utils/adt/nabstime.c \
-						 postgres/backend/utils/adt/name.c \
-						 postgres/backend/utils/adt/network.c \
-						 postgres/backend/utils/adt/network_gist.c \
-						 postgres/backend/utils/adt/network_selfuncs.c \
-						 postgres/backend/utils/adt/numeric.c \
-						 postgres/backend/utils/adt/numutils.c \
-						 postgres/backend/utils/adt/oid.c \
-						 postgres/backend/utils/adt/oracle_compat.c \
-						 postgres/backend/utils/adt/orderedsetaggs.c \
-						 postgres/backend/utils/adt/pg_locale.c \
-						 postgres/backend/utils/adt/pg_lsn.c \
-						 postgres/backend/utils/adt/pgstatfuncs.c \
-						 postgres/backend/utils/adt/pg_upgrade_support.c \
-						 postgres/backend/utils/adt/pseudotypes.c \
-						 postgres/backend/utils/adt/quote.c \
-						 postgres/backend/utils/adt/rangetypes.c \
-						 postgres/backend/utils/adt/rangetypes_gist.c \
-						 postgres/backend/utils/adt/rangetypes_selfuncs.c \
-						 postgres/backend/utils/adt/rangetypes_spgist.c \
-						 postgres/backend/utils/adt/rangetypes_typanalyze.c \
-						 postgres/backend/utils/adt/regexp.c \
-						 postgres/backend/utils/adt/regproc.c \
-						 postgres/backend/utils/adt/ri_triggers.c \
-						 postgres/backend/utils/adt/rowtypes.c \
-						 postgres/backend/utils/adt/ruleutils.c \
-						 postgres/backend/utils/adt/selfuncs.c \
-						 postgres/backend/utils/adt/tid.c \
-						 postgres/backend/utils/adt/timestamp.c \
-						 postgres/backend/utils/adt/trigfuncs.c \
-						 postgres/backend/utils/adt/tsginidx.c \
-						 postgres/backend/utils/adt/tsgistidx.c \
-						 postgres/backend/utils/adt/tsquery.c \
-						 postgres/backend/utils/adt/tsquery_cleanup.c \
-						 postgres/backend/utils/adt/tsquery_gist.c \
-						 postgres/backend/utils/adt/tsquery_op.c \
-						 postgres/backend/utils/adt/tsquery_rewrite.c \
-						 postgres/backend/utils/adt/tsquery_util.c \
-						 postgres/backend/utils/adt/tsrank.c \
-						 postgres/backend/utils/adt/tsvector.c \
-						 postgres/backend/utils/adt/tsvector_op.c \
-						 postgres/backend/utils/adt/tsvector_parser.c \
-						 postgres/backend/utils/adt/txid.c \
-						 postgres/backend/utils/adt/uuid.c \
-						 postgres/backend/utils/adt/varbit.c \
-						 postgres/backend/utils/adt/varchar.c \
-						 postgres/backend/utils/adt/varlena.c \
-						 postgres/backend/utils/adt/version.c \
-						 postgres/backend/utils/adt/windowfuncs.c \
-						 postgres/backend/utils/adt/xid.c \
-						 postgres/backend/utils/adt/xml.c \
-						 postgres/backend/utils/cache/attoptcache.c \
-						 postgres/backend/utils/cache/catcache.c \
-						 postgres/backend/utils/cache/evtcache.c \
-						 postgres/backend/utils/cache/inval.c \
-						 postgres/backend/utils/cache/lsyscache.c \
-						 postgres/backend/utils/cache/plancache.c \
-						 postgres/backend/utils/cache/relcache.c \
-						 postgres/backend/utils/cache/relfilenodemap.c \
-						 postgres/backend/utils/cache/relmapper.c \
-						 postgres/backend/utils/cache/spccache.c \
-						 postgres/backend/utils/cache/syscache.c \
-						 postgres/backend/utils/cache/ts_cache.c \
-						 postgres/backend/utils/cache/typcache.c \
-						 postgres/backend/utils/error/assert.c \
-						 postgres/backend/utils/error/elog.c \
-						 postgres/backend/utils/fmgr/dfmgr.c \
-						 postgres/backend/utils/fmgr/fmgr.c \
-						 postgres/backend/utils/fmgr/funcapi.c \
-						 postgres/backend/utils/hash/dynahash.c \
-						 postgres/backend/utils/hash/hashfn.c \
-						 postgres/backend/utils/hash/pg_crc.c \
-						 postgres/backend/utils/init/globals.c \
-						 postgres/backend/utils/init/miscinit.c \
-						 postgres/backend/utils/init/postinit.c \
-						 postgres/backend/utils/mb/conv.c \
-						 postgres/backend/utils/mb/encnames.c \
-						 postgres/backend/utils/mb/mbutils.c \
-						 postgres/backend/utils/mb/wchar.c \
-						 postgres/backend/utils/mb/wstrcmp.c \
-						 postgres/backend/utils/mb/wstrncmp.c \
-						 postgres/backend/utils/misc/guc.c \
-						 postgres/backend/utils/misc/help_config.c \
-						 postgres/backend/utils/misc/pg_rusage.c \
-						 postgres/backend/utils/misc/ps_status.c \
-						 postgres/backend/utils/misc/rls.c \
-						 postgres/backend/utils/misc/sampling.c \
-						 postgres/backend/utils/misc/superuser.c \
-						 postgres/backend/utils/misc/timeout.c \
-						 postgres/backend/utils/misc/tzparser.c \
-						 postgres/backend/utils/mmgr/aset.c \
-						 postgres/backend/utils/mmgr/mcxt.c \
-						 postgres/backend/utils/mmgr/portalmem.c \
-						 postgres/backend/utils/mmgr/shmctx.c \
-						 postgres/backend/utils/mmgr/shmset.c \
-						 postgres/backend/utils/resowner/resowner.c \
-						 postgres/backend/utils/sort/logtape.c \
-						 postgres/backend/utils/sort/sortsupport.c \
-						 postgres/backend/utils/sort/tuplesort.c \
-						 postgres/backend/utils/sort/tuplestore.c \
-						 postgres/backend/utils/time/combocid.c \
-						 postgres/backend/utils/time/snapmgr.c \
-						 postgres/backend/utils/time/tqual.c
-=======
 						 postgres/backend/access/brin/brin.cpp \
 						 postgres/backend/access/brin/brin_inclusion.cpp \
 						 postgres/backend/access/brin/brin_minmax.cpp \
@@ -908,8 +322,8 @@
 						 postgres/backend/optimizer/util/restrictinfo.cpp \
 						 postgres/backend/optimizer/util/tlist.cpp \
 						 postgres/backend/optimizer/util/var.cpp \
+						 postgres/backend/parser/gram.ypp \
 						 postgres/backend/parser/analyze.cpp \
-						 postgres/backend/parser/gram.ypp \
 						 postgres/backend/parser/keywords.cpp \
 						 postgres/backend/parser/kwlookup.cpp \
 						 postgres/backend/parser/parse_agg.cpp \
@@ -938,6 +352,7 @@
 						 postgres/backend/postmaster/bgwriter.cpp \
 						 postgres/backend/postmaster/checkpointer.cpp \
 						 postgres/backend/postmaster/fork_process.cpp \
+						 postgres/backend/postmaster/peloton.cpp \
 						 postgres/backend/postmaster/pgarch.cpp \
 						 postgres/backend/postmaster/pgstat.cpp \
 						 postgres/backend/postmaster/postmaster.cpp \
@@ -1164,6 +579,8 @@
 						 postgres/backend/utils/mmgr/aset.cpp \
 						 postgres/backend/utils/mmgr/mcxt.cpp \
 						 postgres/backend/utils/mmgr/portalmem.cpp \
+						 postgres/backend/utils/mmgr/shmctx.cpp \
+						 postgres/backend/utils/mmgr/shmset.cpp \
 						 postgres/backend/utils/resowner/resowner.cpp \
 						 postgres/backend/utils/sort/logtape.cpp \
 						 postgres/backend/utils/sort/sortsupport.cpp \
@@ -1172,10 +589,12 @@
 						 postgres/backend/utils/time/combocid.cpp \
 						 postgres/backend/utils/time/snapmgr.cpp \
 						 postgres/backend/utils/time/tqual.cpp
->>>>>>> 5d89645b
+
 
 postgres_backend_INCLUDES = \
 							-I$(srcdir)/postgres/include \
 							-I$(srcdir)/postgres/backend
 
-AM_YFLAGS = -d --debug --graph=graph+
+BUILT_SOURCES = postgres/backend/parser/gram.h
+AM_YFLAGS = -d 