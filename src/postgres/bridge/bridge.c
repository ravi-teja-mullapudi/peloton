--- conflicted
+++ resolved
@@ -380,98 +380,12 @@
       attnum =  pg_class->relnatts;
       if( attnum > 0 )
       {
-<<<<<<< HEAD
-        HeapScanDesc scan_pg_attribute;
-        HeapTuple tuple_for_pg_attribute;
-        DDL_ColumnInfo ddl_columnInfo[ pgclass->relnatts ] ;
-        Oid table_oid = HeapTupleHeaderGetOid(tuple_for_pg_class->t_data);
-  
-        scan_pg_attribute = heap_beginscan_catalog(pg_attribute_rel, 0, NULL);
-        column_itr = 0;  
-        while (HeapTupleIsValid(tuple_for_pg_attribute = heap_getnext(scan_pg_attribute, ForwardScanDirection))) {
-          Form_pg_attribute pgattribute = (Form_pg_attribute) GETSTRUCT(tuple_for_pg_attribute);
-          if( pgattribute->attrelid == table_oid )
-          {
-            // Skip system columns..
-            if( strcmp( NameStr(pgattribute->attname),"cmax" ) &&
-                strcmp( NameStr(pgattribute->attname),"cmin" ) &&
-                strcmp( NameStr(pgattribute->attname),"ctid" ) &&
-                strcmp( NameStr(pgattribute->attname),"xmax" ) &&
-                strcmp( NameStr(pgattribute->attname),"xmin" ) &&
-                strcmp( NameStr(pgattribute->attname),"tableoid" ) )
-            {
-              ddl_columnInfo[column_itr].valueType = pgattribute->atttypid;
-              ddl_columnInfo[column_itr].column_offset = column_itr;
-              ddl_columnInfo[column_itr].column_length = pgattribute->attlen;
-              strcpy(ddl_columnInfo[column_itr].name, NameStr(pgattribute->attname));
-              ddl_columnInfo[column_itr].allow_null = ! pgattribute->attnotnull;
-              ddl_columnInfo[column_itr].is_inlined = false; 
-              ddl_columnInfo[column_itr].constraintType = NULL; // TODO :: Need to be updated ( read constraints from catalog and set it up )
-              ddl_columnInfo[column_itr].conname = NULL; // TODO :: Need to be updated
-              column_itr++;
-            } // end if
-          } // end if
-        } // end while
-  
-        heap_endscan(scan_pg_attribute);
-
-        // Create the table
-        if( pgclass->relkind == 'r' )
-        {
-          ret = DDL_CreateTable( NameStr(pgclass->relname) , ddl_columnInfo, column_itr, 0/* number of constraints .. need to be updated */);
-          if( ret )  printf("Create Table \"%s\" in Peloton\n", NameStr(pgclass->relname));
-          else       fprintf(stderr, "DDL_CreateTable :: %d \n", ret);
-        } 
-        // Create the index
-        else if( pgclass->relkind == 'i')
-        {
-          Relation pg_index_rel;
-          HeapScanDesc scan_pg_index;
-          HeapTuple tuple_for_pg_index;
-          pg_index_rel = heap_open(IndexRelationId, AccessShareLock);
-          scan_pg_index = heap_beginscan_catalog(pg_index_rel, 0, NULL);
-
-          while (HeapTupleIsValid(tuple_for_pg_index = heap_getnext(scan_pg_index, ForwardScanDirection))) {
-            Form_pg_index pgindex = (Form_pg_index) GETSTRUCT(tuple_for_pg_index);
-
-            if( pgindex->indexrelid == table_oid )
-            {
-              char* ColumnNamesForKeySchema[column_itr];
-              int idx_itr;
-              for(idx_itr = 0 ; idx_itr < column_itr ; idx_itr ++ )
-              {
-                 ColumnNamesForKeySchema[idx_itr] = (char*)malloc(sizeof(char)*strlen(ddl_columnInfo[idx_itr].name));
-                 strcpy( ColumnNamesForKeySchema[idx_itr], ddl_columnInfo[idx_itr].name );
-              }
-
-              DDL_CreateIndex( NameStr(pgclass->relname), get_rel_name(pgindex->indrelid), 0, pgindex->indisunique, ColumnNamesForKeySchema, column_itr);
-              if( ret )  printf("Create Index \"%s\" in Peloton\n", NameStr(pgclass->relname));
-              else       fprintf(stderr, "DDL_CreateIndex :: %d \n", ret);
-              break;
-            }
-          }
-
-          heap_endscan(scan_pg_index);
-          heap_close(pg_index_rel, AccessShareLock);
-        }
-      }else
-      {
-        // Create Table without column info
-        ret = DDL_CreateTable( NameStr(pgclass->relname) , NULL, 0,  0);
-        if( ret )  printf("Create Table \"%s\" in Peloton\n", NameStr(pgclass->relname));
-        else       fprintf(stderr, "DDL_CreateTable :: %d \n", ret);
-      }
-    } // end if
-    
-  } // end while
-=======
         HeapScanDesc pg_attribute_scan;
         HeapTuple pg_attribute_tuple;
-        ColumnInfo ddl_schema[attnum];
+        DDL_ColumnInfo ddl_schema[attnum];
 
         // This will be different from pg's attnum, as we skip system columns
         int our_attnum;
->>>>>>> a335546d
 
         // Get the tuple oid
         // This can be a relation oid or index oid etc.
@@ -507,13 +421,18 @@
                 strcmp( NameStr(pg_attribute->attname),"xmin" ) &&
                 strcmp( NameStr(pg_attribute->attname),"tableoid" ) )
             {
-              ddl_schema[column_itr].type = pg_attribute->atttypid;
+              ddl_schema[column_itr].valueType = pg_attribute->atttypid;
               ddl_schema[column_itr].column_offset = column_itr;
               ddl_schema[column_itr].column_length = pg_attribute->attlen;
               strcpy(ddl_schema[column_itr].name, NameStr(pg_attribute->attname));
               ddl_schema[column_itr].allow_null = ! pg_attribute->attnotnull;
+
               // NOTE: We set it as true later for VARCHAR.
               ddl_schema[column_itr].is_inlined = false;
+
+              // TODO :: Need to be updated ( read constraints from catalog and set it up )
+              ddl_schema[column_itr].constraintType = NULL;
+              ddl_schema[column_itr].conname = NULL;
 
               column_itr++;
             }
@@ -533,13 +452,17 @@
           case 'r':
           {
             // Create the Peloton table
-            status = DDLCreateTable(relation_name, ddl_schema, our_attnum);
+
+            // TODO: Need to update number of constraints
+            status = DDLCreateTable(relation_name, ddl_schema, our_attnum, 0);
+
             if(status == true) {
               elog(LOG, "Create Table \"%s\" in Peloton\n", relation_name);
             }
             else {
               elog(ERROR, "Create Table \"%s\" in Peloton\n", relation_name);
             }
+
           }
           break;
 
@@ -567,10 +490,18 @@
               // Search for the tuple in pg_index corresponding to our index
               if( pg_index->indexrelid == tuple_oid)
               {
+                char* ColumnNamesForKeySchema[column_itr];
+                int idx_itr;
+
+                for(idx_itr = 0 ; idx_itr < column_itr ; idx_itr ++ )
+                {
+                   ColumnNamesForKeySchema[idx_itr] = (char*) malloc(sizeof(char)*strlen(ddl_schema[idx_itr].name));
+                   strcpy(ColumnNamesForKeySchema[idx_itr], ddl_schema[idx_itr].name );
+                }
 
                 DDLCreateIndex(relation_name, get_rel_name(pg_index->indrelid),
                                0, pg_index->indisunique,
-                               ddl_schema, our_attnum);
+                               ColumnNamesForKeySchema, our_attnum);
 
                 if(status == true) {
                   elog(LOG, "Create Index \"%s\" in Peloton\n", relation_name);
@@ -600,7 +531,7 @@
 
           case 'r':
             // Create the Peloton table
-            status = DDLCreateTable(relation_name, NULL, 0);
+            status = DDLCreateTable(relation_name, NULL, 0, 0);
             if(status == true) {
               elog(LOG, "Create Table \"%s\" in Peloton\n", relation_name);
             }
