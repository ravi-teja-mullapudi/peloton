//===----------------------------------------------------------------------===//
//
//                         PelotonDB
//
// index_test.cpp
//
// Identification: tests/index/index_test.cpp
//
// Copyright (c) 2015, Carnegie Mellon University Database Group
//
//===----------------------------------------------------------------------===//

#include "gtest/gtest.h"
#include "harness.h"

#include "backend/common/logger.h"
#include "backend/index/index_factory.h"

namespace peloton {
namespace test {

//===--------------------------------------------------------------------===//
// Index Tests
//===--------------------------------------------------------------------===//

void PrintSlots(const std::vector<ItemPointer> &slots) {
  std::cout << "SLOTS :: " << slots.size() << "\n";
  for (auto item : slots) std::cout << item.block << " " << item.offset << "\n";
}

<<<<<<< HEAD
TEST(IndexTests, BtreeIndexTest) {
=======
TEST(IndexTests, BtreeUniqueIndexTest) {
  std::vector<std::vector<std::string>> column_names;
  std::vector<catalog::Column> columns;
  std::vector<catalog::Schema *> schemas;

  // SCHEMA

  catalog::Column column1(VALUE_TYPE_INTEGER, GetTypeSize(VALUE_TYPE_INTEGER),
                          "A", true);
  catalog::Column column2(VALUE_TYPE_VARCHAR, 25, "B", true);
  catalog::Column column3(VALUE_TYPE_INTEGER, GetTypeSize(VALUE_TYPE_INTEGER),
                          "C", true);
  catalog::Column column4(VALUE_TYPE_INTEGER, GetTypeSize(VALUE_TYPE_INTEGER),
                          "D", true);

  columns.push_back(column1);
  columns.push_back(column2);

  catalog::Schema *key_schema = new catalog::Schema(columns);
  key_schema->SetIndexedColumns({0, 1});

  columns.push_back(column3);
  columns.push_back(column4);

  catalog::Schema *tuple_schema = new catalog::Schema(columns);

  // BTREE UNIQUE INDEX
  bool unique_keys = true;

  index::IndexMetadata *index_metadata = new index::IndexMetadata(
      "btree_index", 125, INDEX_TYPE_BTREE, INDEX_CONSTRAINT_TYPE_DEFAULT,
      tuple_schema, key_schema, unique_keys);

  storage::VMBackend *backend = new storage::VMBackend();
  peloton::VarlenPool *pool = new peloton::VarlenPool(backend);

  index::Index *index = index::IndexFactory::GetInstance(index_metadata);

  EXPECT_EQ(true, index != NULL);

  // INDEX

  storage::Tuple *key0 = new storage::Tuple(key_schema, true);
  storage::Tuple *key1 = new storage::Tuple(key_schema, true);
  storage::Tuple *key2 = new storage::Tuple(key_schema, true);
  storage::Tuple *key3 = new storage::Tuple(key_schema, true);
  storage::Tuple *key4 = new storage::Tuple(key_schema, true);
  storage::Tuple *keynonce = new storage::Tuple(key_schema, true);

  key0->SetValue(0, ValueFactory::GetIntegerValue(100));
  key1->SetValue(0, ValueFactory::GetIntegerValue(100));
  key2->SetValue(0, ValueFactory::GetIntegerValue(100));
  key3->SetValue(0, ValueFactory::GetIntegerValue(400));
  key4->SetValue(0, ValueFactory::GetIntegerValue(500));
  keynonce->SetValue(0, ValueFactory::GetIntegerValue(1000));

  key0->SetValue(1, ValueFactory::GetStringValue("a", pool));
  key1->SetValue(1, ValueFactory::GetStringValue("b", pool));
  key2->SetValue(1, ValueFactory::GetStringValue("c", pool));
  key3->SetValue(1, ValueFactory::GetStringValue("d", pool));
  key4->SetValue(1, ValueFactory::GetStringValue("e", pool));
  keynonce->SetValue(1, ValueFactory::GetStringValue("f", pool));

  ItemPointer item0(120, 5);
  ItemPointer item1(120, 7);
  ItemPointer item2(123, 19);

  index->InsertEntry(key0, item0);
  index->InsertEntry(key1, item1);
  index->InsertEntry(key1, item2);
  index->InsertEntry(key2, item1);
  index->InsertEntry(key3, item1);
  index->InsertEntry(key4, item1);

  auto location = index->Exists(keynonce, INVALID_ITEMPOINTER);
  EXPECT_EQ(location.block, INVALID_OID);
  location = index->Exists(key0, INVALID_ITEMPOINTER);
  EXPECT_EQ(location.block, item0.block);

  LOG_TRACE("Delete \n");

  index->DeleteEntry(key0, INVALID_ITEMPOINTER);
  index->DeleteEntry(key1, INVALID_ITEMPOINTER);
  index->DeleteEntry(key2, INVALID_ITEMPOINTER);
  index->DeleteEntry(key3, INVALID_ITEMPOINTER);
  index->DeleteEntry(key4, INVALID_ITEMPOINTER);

  location = index->Exists(key0, INVALID_ITEMPOINTER);
  EXPECT_EQ(location.block, INVALID_OID);

  delete key0;
  delete key1;
  delete key2;
  delete key3;
  delete key4;
  delete keynonce;

  delete pool;
  delete backend;

  delete tuple_schema;

  delete index;
}

TEST(IndexTests, BtreeMultiIndexTest) {
>>>>>>> 00a460e2
  std::vector<std::vector<std::string>> column_names;
  std::vector<catalog::Column> columns;
  std::vector<catalog::Schema *> schemas;

  // SCHEMA

  catalog::Column column1(VALUE_TYPE_INTEGER, GetTypeSize(VALUE_TYPE_INTEGER),
                          "A", true);
  catalog::Column column2(VALUE_TYPE_VARCHAR, 25, "B", true);
  catalog::Column column3(VALUE_TYPE_INTEGER, GetTypeSize(VALUE_TYPE_INTEGER),
                          "C", true);
  catalog::Column column4(VALUE_TYPE_INTEGER, GetTypeSize(VALUE_TYPE_INTEGER),
                          "D", true);

  columns.push_back(column1);
  columns.push_back(column2);

  catalog::Schema *key_schema = new catalog::Schema(columns);
  key_schema->SetIndexedColumns({0, 1});

  columns.push_back(column3);
  columns.push_back(column4);

  catalog::Schema *tuple_schema = new catalog::Schema(columns);

  // BTREE MULTI INDEX

  bool unique_keys = false;
  index::IndexMetadata *index_metadata = new index::IndexMetadata(
      "btree_index", 125, INDEX_TYPE_BTREE, INDEX_CONSTRAINT_TYPE_DEFAULT,
      tuple_schema, key_schema, unique_keys);

  storage::VMBackend *backend = new storage::VMBackend();
  peloton::VarlenPool *pool = new peloton::VarlenPool(backend);

  index::Index *index = index::IndexFactory::GetInstance(index_metadata);

  EXPECT_EQ(true, index != NULL);

  // INDEX

  storage::Tuple *key0 = new storage::Tuple(key_schema, true);
  storage::Tuple *key1 = new storage::Tuple(key_schema, true);
  storage::Tuple *key2 = new storage::Tuple(key_schema, true);
  storage::Tuple *key3 = new storage::Tuple(key_schema, true);
  storage::Tuple *key4 = new storage::Tuple(key_schema, true);
  storage::Tuple *keynonce = new storage::Tuple(key_schema, true);

  key0->SetValue(0, ValueFactory::GetIntegerValue(100));
  key1->SetValue(0, ValueFactory::GetIntegerValue(100));
  key2->SetValue(0, ValueFactory::GetIntegerValue(100));
  key3->SetValue(0, ValueFactory::GetIntegerValue(400));
  key4->SetValue(0, ValueFactory::GetIntegerValue(500));
  keynonce->SetValue(0, ValueFactory::GetIntegerValue(1000));

  key0->SetValue(1, ValueFactory::GetStringValue("a", pool));
  key1->SetValue(1, ValueFactory::GetStringValue("b", pool));
  key2->SetValue(1, ValueFactory::GetStringValue("c", pool));
  key3->SetValue(1, ValueFactory::GetStringValue("d", pool));
  key4->SetValue(1, ValueFactory::GetStringValue("e", pool));
  keynonce->SetValue(1, ValueFactory::GetStringValue("f", pool));

  ItemPointer item0(120, 5);
  ItemPointer item1(120, 7);
  ItemPointer item2(123, 19);

  index->InsertEntry(key0, item0);
  index->InsertEntry(key1, item1);
  index->InsertEntry(key1, item2);
  index->InsertEntry(key2, item1);
  index->InsertEntry(key3, item1);
  index->InsertEntry(key4, item1);

  auto location = index->Exists(keynonce, INVALID_ITEMPOINTER);
  EXPECT_EQ(location.block, INVALID_OID);
  location = index->Exists(key0, item0);
  EXPECT_EQ(location.block, item0.block);

  LOG_TRACE("Delete \n");

  index->DeleteEntry(key0, item0);
  index->DeleteEntry(key1, item1);
  index->DeleteEntry(key1, item2);
  index->DeleteEntry(key2, item1);
  index->DeleteEntry(key3, item1);
  // index->DeleteEntry(key4, item1);

  location = index->Exists(key0, INVALID_ITEMPOINTER);
  EXPECT_EQ(location.block, INVALID_OID);

  delete key0;
  delete key1;
  delete key2;
  delete key3;
  delete key4;
  delete keynonce;

  delete pool;
  delete backend;

  delete tuple_schema;

  delete index;
}

}  // End test namespace
}  // End peloton namespace<|MERGE_RESOLUTION|>--- conflicted
+++ resolved
@@ -28,10 +28,7 @@
   for (auto item : slots) std::cout << item.block << " " << item.offset << "\n";
 }
 
-<<<<<<< HEAD
 TEST(IndexTests, BtreeIndexTest) {
-=======
-TEST(IndexTests, BtreeUniqueIndexTest) {
   std::vector<std::vector<std::string>> column_names;
   std::vector<catalog::Column> columns;
   std::vector<catalog::Schema *> schemas;
@@ -57,8 +54,8 @@
 
   catalog::Schema *tuple_schema = new catalog::Schema(columns);
 
-  // BTREE UNIQUE INDEX
-  bool unique_keys = true;
+  // BTREE Multi INDEX
+  bool unique_keys = false;
 
   index::IndexMetadata *index_metadata = new index::IndexMetadata(
       "btree_index", 125, INDEX_TYPE_BTREE, INDEX_CONSTRAINT_TYPE_DEFAULT,
@@ -105,21 +102,24 @@
   index->InsertEntry(key3, item1);
   index->InsertEntry(key4, item1);
 
-  auto location = index->Exists(keynonce, INVALID_ITEMPOINTER);
-  EXPECT_EQ(location.block, INVALID_OID);
-  location = index->Exists(key0, INVALID_ITEMPOINTER);
-  EXPECT_EQ(location.block, item0.block);
+  auto locations = index->Scan(keynonce);
+  EXPECT_EQ(locations.size(), 0);
+  locations = index->Scan(key0);
+  EXPECT_EQ(locations.size(), 1);
+
+  //EXPECT_EQ(location.block, item0.block);
 
   LOG_TRACE("Delete \n");
 
-  index->DeleteEntry(key0, INVALID_ITEMPOINTER);
-  index->DeleteEntry(key1, INVALID_ITEMPOINTER);
-  index->DeleteEntry(key2, INVALID_ITEMPOINTER);
-  index->DeleteEntry(key3, INVALID_ITEMPOINTER);
-  index->DeleteEntry(key4, INVALID_ITEMPOINTER);
+  index->DeleteEntry(key0, item0);
+  index->DeleteEntry(key1, item1);
+  index->DeleteEntry(key2, item2);
+  index->DeleteEntry(key3, item1);
+  index->DeleteEntry(key4, item1);
 
-  location = index->Exists(key0, INVALID_ITEMPOINTER);
-  EXPECT_EQ(location.block, INVALID_OID);
+  locations = index->Scan(key0);
+  EXPECT_EQ(locations.size(), 0);
+  //EXPECT_EQ(location.block, INVALID_OID);
 
   delete key0;
   delete key1;
@@ -136,112 +136,6 @@
   delete index;
 }
 
-TEST(IndexTests, BtreeMultiIndexTest) {
->>>>>>> 00a460e2
-  std::vector<std::vector<std::string>> column_names;
-  std::vector<catalog::Column> columns;
-  std::vector<catalog::Schema *> schemas;
-
-  // SCHEMA
-
-  catalog::Column column1(VALUE_TYPE_INTEGER, GetTypeSize(VALUE_TYPE_INTEGER),
-                          "A", true);
-  catalog::Column column2(VALUE_TYPE_VARCHAR, 25, "B", true);
-  catalog::Column column3(VALUE_TYPE_INTEGER, GetTypeSize(VALUE_TYPE_INTEGER),
-                          "C", true);
-  catalog::Column column4(VALUE_TYPE_INTEGER, GetTypeSize(VALUE_TYPE_INTEGER),
-                          "D", true);
-
-  columns.push_back(column1);
-  columns.push_back(column2);
-
-  catalog::Schema *key_schema = new catalog::Schema(columns);
-  key_schema->SetIndexedColumns({0, 1});
-
-  columns.push_back(column3);
-  columns.push_back(column4);
-
-  catalog::Schema *tuple_schema = new catalog::Schema(columns);
-
-  // BTREE MULTI INDEX
-
-  bool unique_keys = false;
-  index::IndexMetadata *index_metadata = new index::IndexMetadata(
-      "btree_index", 125, INDEX_TYPE_BTREE, INDEX_CONSTRAINT_TYPE_DEFAULT,
-      tuple_schema, key_schema, unique_keys);
-
-  storage::VMBackend *backend = new storage::VMBackend();
-  peloton::VarlenPool *pool = new peloton::VarlenPool(backend);
-
-  index::Index *index = index::IndexFactory::GetInstance(index_metadata);
-
-  EXPECT_EQ(true, index != NULL);
-
-  // INDEX
-
-  storage::Tuple *key0 = new storage::Tuple(key_schema, true);
-  storage::Tuple *key1 = new storage::Tuple(key_schema, true);
-  storage::Tuple *key2 = new storage::Tuple(key_schema, true);
-  storage::Tuple *key3 = new storage::Tuple(key_schema, true);
-  storage::Tuple *key4 = new storage::Tuple(key_schema, true);
-  storage::Tuple *keynonce = new storage::Tuple(key_schema, true);
-
-  key0->SetValue(0, ValueFactory::GetIntegerValue(100));
-  key1->SetValue(0, ValueFactory::GetIntegerValue(100));
-  key2->SetValue(0, ValueFactory::GetIntegerValue(100));
-  key3->SetValue(0, ValueFactory::GetIntegerValue(400));
-  key4->SetValue(0, ValueFactory::GetIntegerValue(500));
-  keynonce->SetValue(0, ValueFactory::GetIntegerValue(1000));
-
-  key0->SetValue(1, ValueFactory::GetStringValue("a", pool));
-  key1->SetValue(1, ValueFactory::GetStringValue("b", pool));
-  key2->SetValue(1, ValueFactory::GetStringValue("c", pool));
-  key3->SetValue(1, ValueFactory::GetStringValue("d", pool));
-  key4->SetValue(1, ValueFactory::GetStringValue("e", pool));
-  keynonce->SetValue(1, ValueFactory::GetStringValue("f", pool));
-
-  ItemPointer item0(120, 5);
-  ItemPointer item1(120, 7);
-  ItemPointer item2(123, 19);
-
-  index->InsertEntry(key0, item0);
-  index->InsertEntry(key1, item1);
-  index->InsertEntry(key1, item2);
-  index->InsertEntry(key2, item1);
-  index->InsertEntry(key3, item1);
-  index->InsertEntry(key4, item1);
-
-  auto location = index->Exists(keynonce, INVALID_ITEMPOINTER);
-  EXPECT_EQ(location.block, INVALID_OID);
-  location = index->Exists(key0, item0);
-  EXPECT_EQ(location.block, item0.block);
-
-  LOG_TRACE("Delete \n");
-
-  index->DeleteEntry(key0, item0);
-  index->DeleteEntry(key1, item1);
-  index->DeleteEntry(key1, item2);
-  index->DeleteEntry(key2, item1);
-  index->DeleteEntry(key3, item1);
-  // index->DeleteEntry(key4, item1);
-
-  location = index->Exists(key0, INVALID_ITEMPOINTER);
-  EXPECT_EQ(location.block, INVALID_OID);
-
-  delete key0;
-  delete key1;
-  delete key2;
-  delete key3;
-  delete key4;
-  delete keynonce;
-
-  delete pool;
-  delete backend;
-
-  delete tuple_schema;
-
-  delete index;
-}
 
 }  // End test namespace
 }  // End peloton namespace