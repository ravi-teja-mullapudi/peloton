//===----------------------------------------------------------------------===//
//
//                         PelotonDB
//
// join_tests_util.h
//
// Identification: tests/executor/join_tests_util.h
//
// Copyright (c) 2015, Carnegie Mellon University Database Group
//
//===----------------------------------------------------------------------===//

#pragma once

#include <vector>
#include <memory>

#include "backend/common/types.h"

namespace peloton {

namespace expression {
class AbstractExpression;
}

namespace planner {
class ProjectInfo;
}

namespace storage {
class DataTable;
class Tuple;
}

namespace test {

class JoinTestsUtil {
 public:
<<<<<<< HEAD

=======
>>>>>>> bf2e709b
  // Create join predicate
  static expression::AbstractExpression *CreateJoinPredicate();

  // Create projection
  static planner::ProjectInfo *CreateProjection();

<<<<<<< HEAD
=======
  // Create complicated join predicate
  static expression::AbstractExpression *CreateComplicatedJoinPredicate();
>>>>>>> bf2e709b
};

}  // namespace test
}  // namespace peloton<|MERGE_RESOLUTION|>--- conflicted
+++ resolved
@@ -36,21 +36,14 @@
 
 class JoinTestsUtil {
  public:
-<<<<<<< HEAD
-
-=======
->>>>>>> bf2e709b
   // Create join predicate
   static expression::AbstractExpression *CreateJoinPredicate();
 
   // Create projection
   static planner::ProjectInfo *CreateProjection();
 
-<<<<<<< HEAD
-=======
   // Create complicated join predicate
   static expression::AbstractExpression *CreateComplicatedJoinPredicate();
->>>>>>> bf2e709b
 };
 
 }  // namespace test
